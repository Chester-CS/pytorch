import os
import contextlib
import textwrap
import itertools
from typing import List, Dict, Optional, Iterator, Tuple, Set, Callable, Any, TypeVar, Union, Sequence
import yaml
from enum import Enum
from collections import OrderedDict, defaultdict
import argparse
import pathlib
import functools
import json

from tools.codegen.code_template import CodeTemplate
from tools.codegen.model import *
from tools.codegen.api.types import *
import tools.codegen.api.cpp as cpp
import tools.codegen.api.dispatcher as dispatcher
import tools.codegen.api.native as native
import tools.codegen.local as local

try:
    # use faster C loader if available
    from yaml import CLoader as Loader
except ImportError:
    from yaml import Loader  # type: ignore

# Welcome to the ATen code generator v2!  The ATen code generator is
# responsible for parsing native_functions.yaml and then generating
# various generated files (e.g., TypeDefault.cpp) based on the operators
# defined in this file.  This means that the code generator knows how to
# parse function schema, and then translate this into various C++ types
# and boilerplate code.
#
# Some things to know about this file when you modify it:
#
# - This file has STRICT mypy typechecking.  Typecheck it with
#   `mypy --config mypy-strict.ini` in the root source directory
#
# - Most of the heavy lifting lives in external modules:
#   - 'model' has the data model for native_functions.yaml.  The classes
#     in those file represent what you see when you look at
#     a native_functions.yaml
#   - 'api' has conversions for how to translate JIT schema into
#     the various C++ APIs that the codegen interacts with.  There
#     are in fact THREE different C++ APIs: the public C++ API,
#     the dispatcher API, and the legacy disaptcher API.  See each
#     of these respective files for more information

# ~~~~~~~~~~~~~~~~~~~~~~~~~~~~~~~~~~~~~~~~~~~~~~~~~~~~~~~~~~~~~~~~~~~ #
#
#                         HELPER FUNCTIONS
#
# ~~~~~~~~~~~~~~~~~~~~~~~~~~~~~~~~~~~~~~~~~~~~~~~~~~~~~~~~~~~~~~~~~~~ #

# Conveniently add error context to exceptions raised.  Lets us
# easily say that an error occurred while processing a specific
# context.
@contextlib.contextmanager
def context(msg: str) -> Iterator[None]:
    try:
        yield
    except Exception as e:
        # TODO: this does the wrong thing with KeyError
        msg = textwrap.indent(msg, '  ')
        msg = f'{e.args[0]}\n{msg}' if e.args else msg
        e.args = (msg,) + e.args[1:]
        raise

# A custom loader for YAML to let us also keep track of line numbers
# of each entry in the YAML file
class LineLoader(Loader):
    def construct_mapping(self, node, deep=False):  # type: ignore
        mapping = super().construct_mapping(node, deep=deep)  # type: ignore
        # Add 1 so line numbering starts at 1
        mapping['__line__'] = node.start_mark.line + 1
        return mapping

# Parse native_functions.yaml into a sequence of NativeFunctions
def parse_native_yaml(path: str) -> List[NativeFunction]:
    with open(path, 'r') as f:
        es = yaml.load(f, Loader=LineLoader)
    assert isinstance(es, list)
    rs: List[NativeFunction] = []
    for e in es:
        assert isinstance(e.get('__line__'), int), e
        loc = Location(path, e['__line__'])
        funcs = e.get('func')
        with context(f'in {loc}:\n  {funcs}'):
            rs.append(NativeFunction.from_yaml(e, loc))
    return rs

T = TypeVar('T')
S = TypeVar('S')

# Given a function that operates on NativeFunction, wrap it into a new function
# that sets some appropriate context managers for that native function.
# YOU MUST WRAP FUNCTIONS IN THIS for calls to api modules to be sound
# (you will get an error if we try to access the local variables without having
# set them).
def with_native_function(func: Callable[[NativeFunction], T]) -> Callable[[NativeFunction], T]:
    @functools.wraps(func)
    def wrapper(f: NativeFunction) -> T:
        with context(f'in {f.loc}:\n  {f.func}'):
            with local.parametrize(
                use_c10_dispatcher=f.use_c10_dispatcher,
            ):
                return func(f)
    return wrapper

# These two functions purposely return generators in analogy to map()
# so that you don't mix up when you need to list() them

# Map over function that may return None; omit Nones from output sequence
def mapMaybe(func: Callable[[T], Optional[S]], xs: Sequence[T]) -> Iterator[S]:
    for x in xs:
        r = func(x)
        if r is not None:
            yield r

# Map over function that returns sequences and cat them all together
def concatMap(func: Callable[[T], Sequence[S]], xs: Sequence[T]) -> Iterator[S]:
    for x in xs:
        for r in func(x):
            yield r

def cpp_string(s: str) -> str:
    """Convert a python string into a c++ string literal """
    s = s.replace('\\', '\\\\')
    s = s.replace('"', '\\"')
    s = s.replace('\a', '\\a')
    s = s.replace('\b', '\\b')
    s = s.replace('\f', '\\f')
    s = s.replace('\n', '\\n')
    s = s.replace('\v', '\\v')
    s = s.replace('\t', '\\t')
    return f'"{s}"'

# ~~~~~~~~~~~~~~~~~~~~~~~~~~~~~~~~~~~~~~~~~~~~~~~~~~~~~~~~~~~~~~~~~~~ #
#
#                        C++ CODE GENERATION
#
# ~~~~~~~~~~~~~~~~~~~~~~~~~~~~~~~~~~~~~~~~~~~~~~~~~~~~~~~~~~~~~~~~~~~ #

# Most functions in this section are curried: they consist of a function
# that takes some parameters (e.g., what is to be generated) which itself
# returns a function that actually maps NativeFunction to the code
# to be generated.  This pattern makes it convenient to use map, concatMap
# and similar functional combinators.

# Many of these functions share logic for defining both the definition
# and declaration (for example, the function signature is the same), so
# we organize them into one function that takes a Target to say which
# code we want.
Target = Enum('Target', ('DEFINITION', 'DECLARATION', 'REGISTRATION'))

# Generates {dispatch}Type.cpp and {dispatch}Type.h (e.g., CPUType.cpp
# and CPUType.h).  This function is also reused to implement per-operator
# registration.  It also generates TypeDefault.cpp and TypeDefault.h when
# dispatch is None.
#
# {dispatch}Type.cpp
#   - The primary function of this file is to register all of the
#     implementations for the given dispatch key to the dispatcher,
#     so they are available for use in PyTorch.  If dispatch is
#     None, we generate schema (def) registrations and catchall
#     registrations.
#   - The secondary function of this file is to generate a wrapper
#     around functions.  In CPUType these wrappers do nothing
#     (and should be removed), but in other cases they handle
#     DeviceGuard. A small extra benefit of wrappers is they
#     are not overloaded, so they can be used in the registration
#     API without having to disambiguate which overload you want
#     (as would be the case if you directly registered native::
#     functions).
#
# {dispatch}Type.h
#   - In principle, this file shouldn't exist at all; historically,
#     it existed so that we could directly access these functions
#     outside of the registration API for the implementation of
#     static dispatch.  Should be deleted now!
#
# This function is also used for a secondary purpose: the registration
# logic is also reused to implement per-operator registration.
def compute_type_method(
    dispatch: Optional[str], *,
    target: Target,
    # Which operators to actually generate code for.  If None, generate
    # code for all operators
    op_registration_whitelist: Optional[Set[str]],
    # Only valid for generating registrations.  If True, only generate
    # def() invocations (for schema registration); do not generate
    # any impl() invocations for, e.g., catch-all kernels
    def_only: bool = False
) -> Callable[[NativeFunction], Optional[str]]:

    if def_only:
        assert target is Target.REGISTRATION and dispatch is None

    @with_native_function
    def func(f: NativeFunction) -> Optional[str]:
        if dispatch is not None:
            if f.dispatch is None or dispatch not in f.dispatch:
                return None
        else:
            if f.dispatch is not None and target is not Target.REGISTRATION:
                return None

        if op_registration_whitelist is not None and \
                f"aten::{f.func.name.name}" not in op_registration_whitelist and target is Target.REGISTRATION:
            return None

        name = native.name(f.func)
        returns_type = native.returns_type(f.func.returns)
        args = native.arguments(f.func)
        args_str = ', '.join(map(str, args))

        if target is Target.DECLARATION:
            return f"{returns_type} {name}({args_str});"
        elif target is Target.DEFINITION:
            if f.dispatch is None:
                cpp_name = cpp.name(f.func)
                impl_name = f"at::native::{cpp_name}"
            else:
                assert dispatch is not None
                impl_name = f"at::native::{f.dispatch[dispatch]}"

            args_exprs_str = ', '.join(map(lambda a: a.name, args))

            return_kw = "    return "

            cuda_guard = ""
            if dispatch is None or 'CUDA' in dispatch or 'Vulkan' == dispatch:
                self_args = (a for a in f.func.arguments if a.name == "self")

                # There is precedence for which argument we use to do
                # device guard.  This describes the precedence order.
                candidate_args = itertools.chain(self_args, f.func.out_arguments, f.func.arguments)

                # Only tensor like arguments are eligible
                device_of = next((f'{a.name}' for a in candidate_args if a.type.is_tensor_like()), None)

                has_tensor_options = any(isinstance(a.argument, TensorOptionsArguments) for a in args)

                # TODO: There is probably a simpler version of this that
                # works just as well.
                if f.device_guard and (dispatch is None or 'Vulkan' == dispatch) and has_tensor_options:
                    cuda_guard = """\
    const DeviceGuard device_guard(options.device());
"""
                elif f.device_guard and dispatch is not None and 'CUDA' in dispatch and has_tensor_options:
                    cuda_guard = """\
    globalContext().lazyInitCUDA();
    const DeviceGuard device_guard(options.device());
"""
                elif f.device_guard and device_of is not None:
                    cuda_guard = f"""\
    const OptionalDeviceGuard device_guard(device_of({device_of}));
"""
                else:
                    cuda_guard = """\
    // DeviceGuard omitted
"""

            return f"""\
{returns_type} {name}({args_str}) {{
{cuda_guard}{return_kw}{impl_name}({args_exprs_str});
}}
"""

        elif target is Target.REGISTRATION:
            dispatcher_sig = DispatcherSignature.from_schema(f.func)

            if dispatch is None or dispatch == 'Math' or dispatch == 'DefaultBackend':
                type_name = f'TypeDefault::{name}'
            else:
                type_name = f'{dispatch}Type::{name}'

            # def registration only happens in TypeDefault
            def_registration = ""
            if dispatch is None:
                def_registration = f'm.def({cpp_string(str(f.func))});\n'

            impl_registration = ""
            if not def_only and not f.manual_kernel_registration and (dispatch is not None or f.dispatch is None):
                # Figure out which signature the function is
                if local.use_c10_dispatcher() is UseC10Dispatcher.full:
                    payload = f"TORCH_FN({type_name})"
                elif local.use_c10_dispatcher() is UseC10Dispatcher.hacky_wrapper_for_legacy_signatures:
                    payload = "c10::impl::hacky_wrapper_for_legacy_signatures<" \
<<<<<<< HEAD
                        f"{dispatcher_sig.type()}>(TORCH_FN({type_name}))"

=======
                        f"{returns_type} ({dispatcher_args_types_str})>(TORCH_FN({type_name}))"
>>>>>>> 7abe7ba0
                else:
                    assert local.use_c10_dispatcher() is UseC10Dispatcher.with_codegenerated_unboxing_wrapper
                    payload = f"torch::CppFunction::makeUnboxedOnly(&{type_name})"

                # Annotate it with dispatch information if necessary
                #
                # NB: In the ordinary, TypeDerived code generation work flow, specification
                # of the backend is handled by the enclosing block, so the torch::dispatch
                # invocation here is strictly unnecessary.  However, in the fbcode mobile
                # only workflow using per-op registration, these registrations will get dumped
                # in a TORCH_LIBRARY_FRAGMENT that does not have an ambient backend.  So
                # the torch::dispatch specification here is important!  See
                # Note [Redundancy in registration code is OK] for how we handle redundant info.
                if dispatch is not None:
                    payload = f"torch::dispatch(DispatchKey::{dispatch},\n{payload})\n"

                impl_registration = f'm.impl("{f.func.name}",\n{payload});\n'

            return f"{def_registration}{impl_registration}"
        else:
            assert_never(target)

    return func

# Generates Function.cpp and Function.h.  These files provide the
# functional public C++ API, and the scaffolding to call into
# the dispatcher from these functions.  See also compute_tensor_method.
def compute_function(*, target: Target) -> Callable[[NativeFunction], Optional[str]]:
    @with_native_function
    def go(f: NativeFunction) -> Optional[str]:
        if f.manual_kernel_registration:
            return None
        if Variant.function not in f.variants:
            return None

        name = cpp.name(f.func)

        sig_group = CppSignatureGroup.from_schema(f.func, method=False)

        if target is Target.DECLARATION:
            result = f"CAFFE2_API {sig_group.signature.decl()};\n"
            if sig_group.faithful_signature is not None:
                result += f"CAFFE2_API {sig_group.faithful_signature.decl()};\n"
            return result

        assert target is Target.DEFINITION

        def generate_defn(sig: CppSignature) -> str:
            dispatcher_sig = DispatcherSignature.from_schema(f.func)

            dispatcher_exprs = dispatcher.cpparguments_exprs(sig.argument_packs())
            dispatcher_exprs_str = ', '.join(map(lambda a: a.expr, dispatcher_exprs))

            return f"""
// aten::{f.func}
{sig.defn()} {{
    static auto op = c10::Dispatcher::singleton()
        .findSchemaOrThrow("aten::{f.func.name.name}", "{f.func.name.overload_name}")
        .typed<{dispatcher_sig.type()}>();
    return op.call({dispatcher_exprs_str});
}}
"""

        result = generate_defn(sig_group.signature)
        if sig_group.faithful_signature is not None:
            if local.use_c10_dispatcher().dispatcher_uses_new_style():
                result += generate_defn(sig_group.faithful_signature)

        return result

    return go

# Generates TensorBody.h (sic) and TensorMethods.cpp.  These files provide the
# object-oriented (method-based) public C++ API, and the scaffolding to call into
# the dispatcher from these functions.  See also compute_function.
def compute_tensor_method(*, target: Target) -> Callable[[NativeFunction], Optional[str]]:
    @with_native_function
    def go(f: NativeFunction) -> Optional[str]:
        if Variant.method not in f.variants:
            return None

        assert not f.func.is_out_fn()
        assert len(f.func.arguments) > 0
        assert sum(a.name == 'self' for a in f.func.arguments) == 1

        name = cpp.name(f.func)

        sig_group = CppSignatureGroup.from_schema(f.func, method=True)

        if target is Target.DECLARATION:
            result = f"{sig_group.signature.decl()} const;\n"
            if sig_group.faithful_signature is not None:
                result += f"{sig_group.faithful_signature.decl()} const;\n"
            return result

        assert target is Target.DEFINITION

        def generate_defn(sig: CppSignature) -> str:
            dispatcher_sig = DispatcherSignature.from_schema(f.func)

            dispatcher_exprs = dispatcher.cpparguments_exprs(sig.argument_packs())
            dispatcher_exprs_str = ', '.join(map(lambda a: a.expr, dispatcher_exprs))

            return f"""
// aten::{f.func}
{sig.defn(prefix="Tensor::")} const {{
    static auto op = c10::Dispatcher::singleton()
        .findSchemaOrThrow("aten::{f.func.name.name}", "{f.func.name.overload_name}")
        .typed<{dispatcher_sig.type()}>();
    return op.call({dispatcher_exprs_str});
}}
"""

        result = generate_defn(sig_group.signature)
        if sig_group.faithful_signature is not None:
            result += generate_defn(sig_group.faithful_signature)

        return result

    return go

# Generates ATenOpList.cpp, a runtime accessible list of all aten
# operators.
# TODO: This was historically used to help some JIT interop code
# figure out whether or not to treat aten namespace'd operators
# one way or another, we should reevaluate if this is actually needed.
@with_native_function
def compute_aten_op(f: NativeFunction) -> str:
    return f'{{"aten::{f.func.name.name}", "{f.func.name.overload_name}"}},'

# Generates NativeFunctions.h, a list of forward declarations of all
# actual kernel definitions we keep in aten/src/ATen/native/
@with_native_function
def compute_native_function_declaration(f: NativeFunction) -> List[str]:
    if f.dispatch is None:
        ns = [cpp.name(f.func)]
    else:
        ns = list(f.dispatch.values())

    rs = []
    # Sometimes a function name shows up multiple times; only generate
    # it once!
    seen = set()
    for n in ns:
        if n in seen:
            continue
        if "legacy::" in n:
            continue
        seen.add(n)
        returns_type = native.returns_type(f.func.returns)
        args = native.arguments(f.func)
        rs.append(f"CAFFE2_API {returns_type} {n}({', '.join(map(lambda a: a.str_with_default(), args))});")

    return rs

# Generates BackendSelectRegister.cpp, a series of kernels which provide
# specialized computation of dispatch key for operator signatures which cannot
# be easily done automatically using templating.
def compute_backend_select(*, target: Target) -> Callable[[NativeFunction], Optional[str]]:
    @with_native_function
    def go(f: NativeFunction) -> Optional[str]:
        if str(f.func.name.name).endswith('_like') or str(f.func.name.name).startswith('new_'):
            return None

        name = native.name(f.func)
        native_sig = NativeSignature.from_schema(f.func)

        if not any(isinstance(a.argument, TensorOptionsArguments) for a in native_sig.arguments()):
            return None

        native_tensor_args = [
            a for a in native_sig.arguments()
            if isinstance(a.argument, Argument) and a.argument.type.is_tensor_like()
        ]

        dispatcher_sig = DispatcherSignature.from_schema(f.func)

<<<<<<< HEAD
        sig: Union[NativeSignature, DispatcherSignature]
        if local.use_c10_dispatcher() is UseC10Dispatcher.full:
            sig = dispatcher_sig
            dispatcher_exprs = dispatcher_sig.exprs()
=======
        args: Union[Sequence[DispatcherArgument], Sequence[NativeArgument]]
        if local.use_c10_dispatcher().dispatcher_uses_new_style():
            returns_type = dispatcher_returns_type
            args = dispatcher_args
            exprs = dispatcher.exprs(dispatcher_args)
>>>>>>> 7abe7ba0
            dispatch_key = "c10::computeDispatchKey(dtype, layout, device)"
        else:
            sig = native_sig
            dispatcher_exprs = native_sig.dispatcher_exprs()
            dispatch_key = "options.computeDispatchKey()"

        if target is Target.DEFINITION:
            # I don't think there's actually a good reason to generate
            # these two cases differently
            # The first case could probably be improved though- it calls dispatchTypeId(),
            # which looks at TLS dispatch keys- there should not be any by the time we reach backend select.
            if native_tensor_args:
                tensor_args = ', '.join(a.name for a in native_tensor_args)
                compute_dk = f"""\
DispatchKeySet _dk_set = c10::DispatchKeySet({dispatch_key}) | c10::detail::multi_dispatch_key_set({tensor_args});
  DispatchKeySet _dk_mask = c10::DispatchKeySet(DispatchKeySet::FULL_AFTER, DispatchKey::BackendSelect);
  DispatchKey _dk = c10::impl::dispatchTypeId(_dk_set, _dk_mask);"""
            else:
                compute_dk = f"DispatchKey _dk = {dispatch_key};"
            return f"""\
// aten::{f.func}
{sig.defn(name)} {{
  static auto op = c10::Dispatcher::singleton()
    .findSchemaOrThrow("aten::{f.func.name.name}", "{f.func.name.overload_name}")
    .typed<{dispatcher_sig.type()}>();
  {compute_dk}
  DispatchKey _autograd_dk = c10::getAutogradKeyFromBackend(_dk);
  // This trick allows calling Autograd backend kernel first and then backend kernel,
  // without adding another AutogradBackendSelect dispatch key.
  DispatchKey _current_dk = at::impl::variable_excluded_from_dispatch() ? _dk : _autograd_dk;
  return op.callWithDispatchKey(_current_dk, {', '.join(a.expr for a in dispatcher_exprs)});
}}
"""
        elif target is Target.REGISTRATION:
            if local.use_c10_dispatcher() is UseC10Dispatcher.full:
                return f"""m.impl("aten::{f.func.name}", TORCH_FN({name}));"""
            elif local.use_c10_dispatcher() is UseC10Dispatcher.hacky_wrapper_for_legacy_signatures:
                return f"""m.impl("aten::{f.func.name}",
          c10::impl::hacky_wrapper_for_legacy_signatures<{dispatcher_sig.type()}>(
            TORCH_FN({name})));"""
            else:
                assert local.use_c10_dispatcher() is UseC10Dispatcher.with_codegenerated_unboxing_wrapper
                return f"""m.impl_UNBOXED("aten::{f.func.name}", {name});"""
        elif target is Target.DECLARATION:
            raise AssertionError()
        else:
            assert_never(target)
    return go

# ~~~~~~~~~~~~~~~~~~~~~~~~~~~~~~~~~~~~~~~~~~~~~~~~~~~~~~~~~~~~~~~~~~~ #
#
#                       YAML CODE GENERATION
#
# ~~~~~~~~~~~~~~~~~~~~~~~~~~~~~~~~~~~~~~~~~~~~~~~~~~~~~~~~~~~~~~~~~~~ #

def dict_representer(dumper: Any, data: Any) -> Any:
    return dumper.represent_dict(data.items())

def format_yaml(data: object) -> str:
    noalias_dumper = yaml.dumper.SafeDumper
    noalias_dumper.ignore_aliases = lambda self, data: True  # type: ignore
    # Support serializing OrderedDict
    noalias_dumper.add_representer(OrderedDict, dict_representer)  # type: ignore
    # Some yaml parsers (e.g. Haskell's) don't understand line breaks.
    # width=float('Inf') turns off optional line breaks and improves
    # the portability of the outputted yaml.
    return yaml.dump(data, default_flow_style=False, Dumper=noalias_dumper, width=float('Inf'))  # type: ignore

# For some reason, some defaults we write to YAML are written as native
# YAML objects, rather than doing them uniformly as strings.  This
# function detects those cases and converts them into native Python
# objects.
def pythonify_default(s: str) -> object:
    if s == 'true':
        return True
    elif s == 'false':
        return False

    try:
        return int(s)
    except ValueError:
        try:
            return float(s)
        except ValueError:
            return s

# What is a dynamic type?  Over time, the semantic meaning of
# dynamic type has degraded to meaninglessness (in the old days,
# it captured dtype-ness of types, but that has gone away with
# the removal of TH).  These days, it's mostly the same thing as
# the C++ API argument type, except that Tensor and Tensor?
# arguments simply present as Tensor.
#
# TODO: Get rid of dynamic_type, after getting tools/autograd
# to use the new codegen framework
def dynamic_type(t: Type) -> str:
    if isinstance(t, OptionalType):
        return dynamic_type(t.elem)
    # Note we don't use t.is_tensor_like() here because it would
    # also include Tensor[]
    if str(t) == 'Tensor':
        return 'Tensor'
    return cpp.argumenttype_type(t, mutable=False)

def compute_method_of_yaml(variants: Set[Variant]) -> List[str]:
    # This is written out explicitly to ensure that Tensor and
    # namespace are put into the list in the right order
    method_of = ['Type']
    if Variant.method in variants:
        method_of.append('Tensor')
    if Variant.function in variants:
        method_of.append('namespace')
    return method_of

def compute_returns_yaml(f: NativeFunction) -> Tuple[List[Dict[str, str]], Dict[str, str]]:
    # Note [name and field_name]
    # ~~~~~~~~~~~~~~~~~~~~~~~~~~
    # To understand name_to_field_name, we must first talk about this
    # schema:
    #
    #   lstsq.X(Tensor self, Tensor A, *, Tensor(a!) X, Tensor(b!) qr) -> (Tensor(a!) solution, Tensor(b!) QR)
    #
    # There is something very odd about this schema: it is an out
    # variant of the function (that is to say, it will convert into
    # at::lstsq_out() in the C++ API), but the names of the output
    # return arguments don't match the keyword argument names of
    # the inputs.  It TURNS OUT that in this situation, the historical
    # Declarations.yaml we want to output is this (abbreviated to
    # only show relevant fields):
    #
    #   arguments:
    #     ...
    #   - field_name: solution
    #     name: X
    #   - field_name: QR
    #     name: qr
    #     ...
    #
    #   returns:
    #   - field_name: solution
    #     name: X
    #   - field_name: QR
    #     name: qr
    #
    # The name of the return fields is stored in 'field_name', and the
    # name of the arguments is stored in 'name'.  So when we process
    # arguments, we need a way to get at the corresponding return.  At
    # the moment, this is most conveniently done by constructing a
    # mapping from name (the argument concept) to field_name (the
    # return concept) while processing return arguments, since we don't
    # directly maintain this correspondence in the modeling of function
    # schema itself.
    #
    # See also https://github.com/pytorch/pytorch/issues/43114
    name_to_field_name: Dict[str, str] = {}

    # Compute the returns field of the YAML entry
    returns = []
    for i, r in enumerate(f.func.returns):
        # If we have an inplace function, the return argument is
        # implicitly named self.
        # TODO: Consider incorporating this into the data model
        if f.func.name.name.inplace:
            assert i == 0, "illegal inplace function with multiple returns"
            name = 'self'
        # If we are out function, the name is the name of the
        # corresponding output function (r.name will get recorded
        # in field_name later.)
        elif f.func.is_out_fn():
            name = f.func.out_arguments[i].name
        # If the return argument is explicitly named...
        elif r.name:
            name_conflict = any(r.name == a.name for a in f.func.schema_order_arguments())
            if name_conflict and not f.func.is_out_fn():
                name = f'{r.name}_return'
            else:
                name = r.name
        # If there is no explicit name, we just name the output result,
        # unless it's a multi-return, in which case it's result0,
        # result1, etc (zero-indexed)
        else:
            name = 'result' if len(f.func.returns) == 1 else f'result{i}'

        ret = {
            'dynamic_type': dynamic_type(r.type),
            'name': name,
            'type': cpp.return_type(r),
        }

        if r.name:
            # See Note [name and field_name]
            ret['field_name'] = r.name
            if f.func.is_out_fn():
                name_to_field_name[f.func.out_arguments[i].name] = r.name

        returns.append(ret)

    return returns, name_to_field_name

# arguments in yaml roughly corresponds to the public C++ API
def compute_cpp_argument_yaml(cpp_a: CppArgument, *, schema_order: bool, kwarg_only_set: Set[str],
                              out_arg_set: Set[str], name_to_field_name: Dict[str, str]) -> object:
    if isinstance(cpp_a.argument, TensorOptionsArguments):
        arg: Dict[str, object] = {
            'annotation': None,
            'dynamic_type': 'TensorOptions',
            'is_nullable': False,
            'name': cpp_a.name,
            'type': cpp_a.type,
            'kwarg_only': True,
        }
        if cpp_a.default is not None:
            arg['default'] = cpp_a.default
        return arg
    elif isinstance(cpp_a.argument, ThisArgument):
        raise AssertionError()
    elif isinstance(cpp_a.argument, Argument):
        return compute_argument_yaml(
            cpp_a.argument, schema_order=schema_order,
            kwarg_only_set=kwarg_only_set, out_arg_set=out_arg_set, name_to_field_name=name_to_field_name)

def compute_argument_yaml(a: Argument, *, schema_order: bool, kwarg_only_set: Set[str],
                          out_arg_set: Set[str], name_to_field_name: Dict[str, str]) -> object:
    arg: Dict[str, object] = {
        'annotation': str(a.annotation) if a.annotation else None,
        'dynamic_type': dynamic_type(a.type),
        'is_nullable': a.type.is_nullable(),
        'name': a.name,
        'type': cpp.argument_type(a),
    }
    if a.default is not None:
        arg['default'] = pythonify_default(cpp.default_expr(a.default, a.type))
    if a.name in kwarg_only_set:
        arg['kwarg_only'] = True
    if a.name in out_arg_set:
        arg['output'] = True
        arg['allocate'] = True
        # See Note [name and field_name]
        if a.name in name_to_field_name:
            arg['field_name'] = name_to_field_name[a.name]
    # Historically, booleans don't get their size recorded, because it
    # is already built into the cpp type (e.g., std::array<bool, 4>)
    l = a.type.is_list_like()
    if l is not None and l.size is not None and str(l.elem) != 'bool':
        arg['size'] = l.size
    return arg

@with_native_function
def compute_declaration_yaml(f: NativeFunction) -> object:
    returns, name_to_field_name = compute_returns_yaml(f)

    # These sets are used to conveniently test if an argument is a
    # kwarg-only or out argument
    kwarg_only_set = set(a.name for a in f.func.kwarg_only_arguments)
    out_arg_set = set(a.name for a in f.func.out_arguments)

    sig_group = CppSignatureGroup.from_schema(f.func, method=False)
    cpp_args = sig_group.signature.arguments()
    arguments = [
        compute_cpp_argument_yaml(
            cpp_a, schema_order=False,
            kwarg_only_set=kwarg_only_set, out_arg_set=out_arg_set, name_to_field_name=name_to_field_name)
        for cpp_a in cpp_args
    ]

    schema_order_jit_arguments = list(f.func.schema_order_arguments())

    schema_order_arguments = [
        compute_argument_yaml(
            a, schema_order=True,
            kwarg_only_set=kwarg_only_set, out_arg_set=out_arg_set, name_to_field_name=name_to_field_name)
        for a in schema_order_jit_arguments
    ]

    cpp_schema_order_types = [cpp.argument(a).type for a in schema_order_jit_arguments]
    cpp_returns = cpp.returns_type(f.func.returns)
    schema_order_cpp_signature = f"{cpp_returns} ({', '.join(cpp_schema_order_types)})"

    is_factory_method = any(isinstance(a.argument, TensorOptionsArguments) for a in cpp_args) \
        and Variant.method not in f.variants

    return OrderedDict([
        ('name', cpp.name(f.func)),
        ('operator_name', str(f.func.name.name)),
        ('overload_name', str(f.func.name.overload_name)),
        ('use_c10_dispatcher', f.use_c10_dispatcher.name),
        ('manual_kernel_registration', f.manual_kernel_registration),
        ('category_override', f.category_override if f.category_override is not None else ''),
        ('matches_jit_signature', True),
        ('schema_string', f'aten::{f.func}'),
        ('arguments', arguments),
        ('schema_order_cpp_signature', schema_order_cpp_signature),
        ('schema_order_arguments', schema_order_arguments),
        ('method_of', compute_method_of_yaml(f.variants)),
        ('mode', 'native'),
        ('python_module', '' if f.python_module is None else f.python_module),
        ('returns', returns),
        ('inplace', f.func.name.name.inplace),
        ('is_factory_method', is_factory_method),
        # Note [Abstract ATen methods]
        # ~~~~~~~~~~~~~~~~~~~~~~~~~~~~
        # An abstract ATen method is one whose dispatch differs between
        # types.  These are implemented in derived types (with a
        # standard (throwing) definition in Type).  A concrete ATen
        # method is one which has the same dispatch for all types;
        # we just implement it in the base Type.  This is exposed
        # in Declarations.yaml via a field named 'abstract'.
        #
        # Although this is what we have historically exposed, it is
        # actually not all that useful for end users, who are also interested
        # whether or not there is an explicit entry in derivatives.yaml
        # for the entry or not (as this affects whether or not the operation is
        # overrideable or not.)  Once this all gets cleaned up, this
        # property will be obsolete.
        ('abstract', f.dispatch is not None),
        ('device_guard', f.device_guard),
        ('with_gil', False),
        ('deprecated', False),
        ('has_math_kernel', f.dispatch is not None and 'Math' in f.dispatch),
    ])

@with_native_function
def compute_registration_declarations(f: NativeFunction) -> str:
    name = dispatcher.name(f.func)
    returns_type = dispatcher.returns_type(f.func.returns)
    args = dispatcher.arguments(f.func)
    args_str = ', '.join(map(str, args))
    comment_data : Dict[str, str] = {
        'schema': f'aten::{f.func}',
        'dispatch': str(f.dispatch is not None),
        'math': str(f.dispatch is not None and 'Math' in f.dispatch)
    }
    return f"""{returns_type} {name}({args_str}); // {json.dumps(comment_data)}
"""

# ~~~~~~~~~~~~~~~~~~~~~~~~~~~~~~~~~~~~~~~~~~~~~~~~~~~~~~~~~~~~~~~~~~~ #
#
#                           RUN IT ALL
#
# ~~~~~~~~~~~~~~~~~~~~~~~~~~~~~~~~~~~~~~~~~~~~~~~~~~~~~~~~~~~~~~~~~~~ #

@functools.lru_cache(maxsize=None)
def _read_template(template_fn: str) -> CodeTemplate:
    return CodeTemplate.from_file(template_fn)

# A small abstraction for writing out generated files and keeping track
# of what files have been written (so you can write out a list of output
# files)
class FileManager:
    install_dir: str
    template_dir: str
    dry_run: bool
    filenames: Set[str]

    def __init__(self, install_dir: str, template_dir: str, dry_run: bool) -> None:
        self.install_dir = install_dir
        self.template_dir = template_dir
        self.filenames = set()
        self.dry_run = dry_run

    def _write_if_changed(self, filename: str, contents: str) -> None:
        old_contents: Optional[str]
        try:
            with open(filename, 'r') as f:
                old_contents = f.read()
        except IOError:
            old_contents = None
        if contents != old_contents:
            with open(filename, 'w') as f:
                f.write(contents)

    def write_with_template(self, filename: str, template_fn: str,
                            env_callable: Callable[[], Union[str, Dict[str, object]]]) -> None:
        filename = '{}/{}'.format(self.install_dir, filename)
        assert filename not in self.filenames, "duplicate file write {filename}"
        self.filenames.add(filename)
        if not self.dry_run:
            env = env_callable()
            if isinstance(env, dict):
                # TODO: Update the comment reference to the correct location
                comment = "@" + "generated by aten/src/ATen/gen.py"
                comment += " from {}".format(os.path.basename(template_fn))
                env['generated_comment'] = comment
                template = _read_template(os.path.join(self.template_dir, template_fn))
                self._write_if_changed(filename, template.substitute(env))
            elif isinstance(env, str):
                self._write_if_changed(filename, env)
            else:
                assert_never(env)


    def write(self, filename: str, env_callable: Callable[[], Union[str, Union[str, Dict[str, object]]]]) -> None:
        self.write_with_template(filename, filename, env_callable)

    def write_outputs(self, filename: str) -> None:
        """Write a file containing the list of all outputs which are
        generated by this script."""
        self._write_if_changed(
            filename,
            ''.join(name + ";" for name in sorted(self.filenames)))

def main() -> None:
    parser = argparse.ArgumentParser(description='Generate ATen source files')
    parser.add_argument(
        '-s',
        '--source-path',
        help='path to source directory for ATen',
        default='aten/src/ATen')
    parser.add_argument(
        '-o',
        '--output-dependencies',
        help='output a list of dependencies into the given file and exit')
    parser.add_argument(
        '-d', '--install_dir', help='output directory',
        default='build/aten/src/ATen')
    parser.add_argument(
        '--rocm',
        action='store_true',
        help='reinterpret CUDA as ROCm/HIP and adjust filepaths accordingly')
    # TODO: remove this, we should just unconditionally generate Vulkan
    parser.add_argument(
        '--vulkan',
        action='store_true',
        help='Generate Vulkan backend functions')
    parser.add_argument(
        '--op_registration_whitelist',
        nargs='*',
        help='filter op registrations by the whitelist (if set); '
             'each item is `namespace`::`operator name` without overload name; '
             'e.g.: aten::empty aten::conv2d ...')
    parser.add_argument(
        '--backend_whitelist',
        nargs='*',
        help='filter dispatch backend by the whitelist (if set), '
             'e.g.: CPU CUDA QuantizedCPU ...')
    parser.add_argument(
        '--force_schema_registration',
        action='store_true',
        help='force it to generate schema-only registrations for all ops, including'
             'those that are not listed on --op_registration_whitelist')
    options = parser.parse_args()

    op_registration_whitelist: Optional[Set[str]]
    if options.op_registration_whitelist is not None:
        op_registration_whitelist = set(options.op_registration_whitelist)
    else:
        op_registration_whitelist = None

    native_functions = parse_native_yaml(os.path.join(options.source_path, 'native/native_functions.yaml'))

    pre_grouped_native_functions: Dict[FunctionSchema, Dict[SchemaKind, NativeFunction]]
    pre_grouped_native_functions = defaultdict(dict)
    for f in native_functions:
        d = pre_grouped_native_functions[f.func.signature()]
        assert f.func.kind() not in d
        d[f.func.kind()] = f
    grouped_native_functions = list(map(NativeFunctionGroup.from_dict, pre_grouped_native_functions.values()))
    # NB: At the moment, grouped_native_functions isn't used by anything,
    # this code lives here to help potential future consumers; for a live
    # example see https://github.com/pytorch/pytorch/pull/45277

    template_dir = os.path.join(options.source_path, "templates")

    # NB: It is mandatory to NOT use os.path.join here, as the install directory
    # will eventually be ingested by cmake, which does not respect Windows style
    # path slashes.  If you switch this to use os.path.join, you'll get an error
    # like:
    #
    #   Syntax error in cmake code when parsing string
    #
    #     C:/Jenkins/workspace/pytorch-builds/pytorch-win-ws2016-cuda9-cudnn7-py3-build/build/aten/src/ATen\core/TensorMethods.h
    #
    #   Invalid character escape '\c'.
    core_install_dir = f'{options.install_dir}/core'
    pathlib.Path(core_install_dir).mkdir(parents=True, exist_ok=True)

    def make_file_manager(install_dir: str) -> FileManager:
        return FileManager(install_dir=install_dir, template_dir=template_dir, dry_run=options.output_dependencies)

    core_fm = make_file_manager(core_install_dir)
    cpu_fm = make_file_manager(options.install_dir)
    cuda_fm = make_file_manager(options.install_dir)

    extra_cuda_headers = '''\
#include <ATen/DeviceGuard.h>
#include <ATen/cuda/ATenCUDAGeneral.h>
#include <ATen/cuda/CUDADevice.h>
#include <ATen/cuda/CUDAContext.h>'''
    if options.rocm:
        extra_cuda_headers = '''\
#include <ATen/DeviceGuard.h>
#include <ATen/hip/ATenHIPGeneral.h>
#include <ATen/hip/HIPDevice.h>
#include <ATen/hip/HIPContext.h>'''

    backends = ["CPU", "SparseCPU", "MkldnnCPU", "CUDA", "SparseCUDA", "QuantizedCPU", "QuantizedCUDA"]
    if options.vulkan:
        backends.append("Vulkan")
    if options.backend_whitelist:
        backends = [b for b in backends if b in options.backend_whitelist]

    for dispatch in backends:
        h_template = 'TypeDerived.h'
        cpp_template = 'TypeDerived.cpp'
        # TODO: delete this special case
        if 'Sparse' in dispatch:
            cpp_template = 'SparseTypeDerived.cpp'

        fm = cuda_fm if 'CUDA' in dispatch else cpu_fm

        fm.write_with_template(f'{dispatch}Type.h', h_template, lambda: {
            'Type': f'{dispatch}Type',
            'extra_cuda_headers': extra_cuda_headers if 'CUDA' in dispatch else '',  # TODO: remove this
            'type_derived_method_declarations': list(mapMaybe(
                compute_type_method(dispatch, target=Target.DECLARATION, op_registration_whitelist=op_registration_whitelist),
                native_functions
            )),
        })
        fm.write_with_template(f'{dispatch}Type.cpp', cpp_template, lambda: {
            'Type': f'{dispatch}Type',
            # TODO: remove this
            'extra_cuda_headers': extra_cuda_headers if 'CUDA' in dispatch else '',
            # TODO: remove this
            'storage_tensor_headers': '#include <c10/core/TensorImpl.h>',
            # TODO: remove this
            'Generator': 'CUDAGeneratorImpl' if 'CUDA' in dispatch else 'CPUGeneratorImpl',
            'legacy_th_headers':
                '#include <ATen/LegacyTHFunctionsCPU.h>' if dispatch == "CPU" else
                '#include <ATen/LegacyTHFunctionsCUDA.h>' if dispatch == "CUDA" else
                '',
            'Backend': dispatch,
            'type_derived_method_definitions': list(mapMaybe(
                compute_type_method(dispatch, target=Target.DEFINITION, op_registration_whitelist=op_registration_whitelist),
                native_functions
            )),
            'function_registrations': list(mapMaybe(
                compute_type_method(
                    dispatch, target=Target.REGISTRATION, op_registration_whitelist=op_registration_whitelist),
                native_functions)),
        })
        del fm

    cpu_fm.write('TypeDefault.h', lambda: {
        'type_method_declarations':
        list(mapMaybe(
            compute_type_method(None, target=Target.DECLARATION, op_registration_whitelist=op_registration_whitelist),
            native_functions)) +
        list(mapMaybe(
            compute_type_method('Math', target=Target.DECLARATION, op_registration_whitelist=op_registration_whitelist),
            native_functions)),

    })
    cpu_fm.write('TypeDefault.cpp', lambda: {
        'type_method_definitions':
        list(mapMaybe(
            compute_type_method(None, target=Target.DEFINITION, op_registration_whitelist=op_registration_whitelist),
            native_functions)) +
        list(mapMaybe(
            compute_type_method('Math', target=Target.DEFINITION, op_registration_whitelist=op_registration_whitelist),
            native_functions)) +
        list(mapMaybe(
            compute_type_method('DefaultBackend', target=Target.DEFINITION, op_registration_whitelist=op_registration_whitelist),
            native_functions)),

        'function_registrations': list(mapMaybe(
            compute_type_method(None, target=Target.REGISTRATION, op_registration_whitelist=op_registration_whitelist),
            native_functions)),

        'default_backend_function_registrations': list(mapMaybe(
            compute_type_method('DefaultBackend', target=Target.REGISTRATION, op_registration_whitelist=op_registration_whitelist),
            native_functions)),

        'math_function_registrations': list(mapMaybe(
            compute_type_method('Math', target=Target.REGISTRATION, op_registration_whitelist=op_registration_whitelist),
            native_functions)),
    })
    cpu_fm.write('Functions.h', lambda: {
        'function_declarations': list(mapMaybe(compute_function(target=Target.DECLARATION), native_functions)),
    })
    cpu_fm.write('Functions.cpp', lambda: {
        'function_definitions': list(mapMaybe(compute_function(target=Target.DEFINITION), native_functions)),
    })
    core_fm.write('TensorBody.h', lambda: {
        'tensor_method_declarations': list(mapMaybe(compute_tensor_method(target=Target.DECLARATION), native_functions)),
    })
    core_fm.write('TensorMethods.cpp', lambda: {
        'tensor_method_definitions': list(mapMaybe(compute_tensor_method(target=Target.DEFINITION), native_functions)),
    })
    core_fm.write('ATenOpList.cpp', lambda: {
        'aten_ops': list(mapMaybe(compute_aten_op, native_functions)),
    })
    cpu_fm.write('NativeFunctions.h', lambda: {
        'native_function_declarations': list(concatMap(compute_native_function_declaration, native_functions)),
    })
    cpu_fm.write('BackendSelectRegister.cpp', lambda: {
        'backend_select_method_definitions':
            list(mapMaybe(compute_backend_select(target=Target.DEFINITION), native_functions)),
        'backend_select_function_registrations':
            list(mapMaybe(compute_backend_select(target=Target.REGISTRATION), native_functions)),
    })

    if options.force_schema_registration:
        def computeSchemaRegister() -> Dict[str, object]:
            schema_registrations = list(mapMaybe(
                compute_type_method(None, target=Target.REGISTRATION, op_registration_whitelist=None, def_only=True),
                native_functions))
            return {
                'schema_registrations': schema_registrations,
            }
        cpu_fm.write('SchemaRegister.cpp', computeSchemaRegister)

    cpu_fm.write('Declarations.yaml', lambda: format_yaml(list(map(compute_declaration_yaml, native_functions))))
    cpu_fm.write('RegistrationDeclarations.h', lambda: {
        'registration_declarations': list(map(compute_registration_declarations, native_functions)),
    })

    if options.output_dependencies:
        cpu_fm.write_outputs(options.output_dependencies)
        core_fm.write_outputs(f"{options.output_dependencies}-core")
        cuda_fm.write_outputs(f"{options.output_dependencies}-cuda")

if __name__ == '__main__':
    main()<|MERGE_RESOLUTION|>--- conflicted
+++ resolved
@@ -288,12 +288,8 @@
                     payload = f"TORCH_FN({type_name})"
                 elif local.use_c10_dispatcher() is UseC10Dispatcher.hacky_wrapper_for_legacy_signatures:
                     payload = "c10::impl::hacky_wrapper_for_legacy_signatures<" \
-<<<<<<< HEAD
                         f"{dispatcher_sig.type()}>(TORCH_FN({type_name}))"
 
-=======
-                        f"{returns_type} ({dispatcher_args_types_str})>(TORCH_FN({type_name}))"
->>>>>>> 7abe7ba0
                 else:
                     assert local.use_c10_dispatcher() is UseC10Dispatcher.with_codegenerated_unboxing_wrapper
                     payload = f"torch::CppFunction::makeUnboxedOnly(&{type_name})"
@@ -471,18 +467,10 @@
 
         dispatcher_sig = DispatcherSignature.from_schema(f.func)
 
-<<<<<<< HEAD
         sig: Union[NativeSignature, DispatcherSignature]
-        if local.use_c10_dispatcher() is UseC10Dispatcher.full:
+        if local.use_c10_dispatcher().dispatcher_uses_new_style():
             sig = dispatcher_sig
             dispatcher_exprs = dispatcher_sig.exprs()
-=======
-        args: Union[Sequence[DispatcherArgument], Sequence[NativeArgument]]
-        if local.use_c10_dispatcher().dispatcher_uses_new_style():
-            returns_type = dispatcher_returns_type
-            args = dispatcher_args
-            exprs = dispatcher.exprs(dispatcher_args)
->>>>>>> 7abe7ba0
             dispatch_key = "c10::computeDispatchKey(dtype, layout, device)"
         else:
             sig = native_sig

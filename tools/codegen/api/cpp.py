--- conflicted
+++ resolved
@@ -160,22 +160,6 @@
 def default_expr(d: str, t: Type) -> str:
     if d == 'None' and str(t) == 'Tensor?':
         return '{}'
-<<<<<<< HEAD
-
-    if isinstance(t, OptionalType):
-        if d == 'None':
-            return 'c10::nullopt'
-
-        return default_expr(d, t.elem)
-
-    if isinstance(t, ListType):
-        if (d.startswith('[') and d.endswith(']')):
-            return '{' + d[1:-1] + '}'
-        elif t.size is None:
-            # NOTE: Sized lists can have scalar defaults
-            raise ValueError(f"Expected a list default '[...]' but found: '{d}'")
-
-=======
     if isinstance(t, BaseType) and t.name is BaseTy.str:
         # Schema allows single quotes but C++ needs double
         if len(d) >= 2 and d[0] == "'" and d[-1] == "'":
@@ -196,7 +180,20 @@
                     i += 2
 
             return f'"{s}"'
->>>>>>> 32fd53ff
+
+    if isinstance(t, OptionalType):
+        if d == 'None':
+            return 'c10::nullopt'
+
+        return default_expr(d, t.elem)
+
+    if isinstance(t, ListType):
+        if (d.startswith('[') and d.endswith(']')):
+            return '{' + d[1:-1] + '}'
+        elif t.size is None:
+            # NOTE: Sized lists can have scalar defaults
+            raise ValueError(f"Expected a list default '[...]' but found: '{d}'")
+
     return JIT_TO_CPP_DEFAULT.get(d, d)
 
 # Convert an argument into its C++ API form

from tools.codegen.model import *

from tools.codegen.api.types import *
import tools.codegen.api.cpp as cpp
import tools.codegen.api.legacy_dispatcher as legacy_dispatcher
import tools.codegen.local as local

import itertools
from typing import Sequence, Optional

# This file describes the translation of JIT schema to the dispatcher
# API, the *unboxed* calling convention by which invocations through
# the dispatcher are made.  Historically, the dispatcher API matched
# the C++ API, but with the establishment of the boxed API, we've
# made changes to the dispatcher API to so that the unboxed API
# better aligns with the boxed API.  The dispatcher API hooks heavily
# into our template based boxing/unboxing machinery, so changes
# to this convention will usually need template updates too.
#
# Prominent characteristics of the dispatcher API:
#
#   - 'use_c10_dispatcher: full' controls whether or not we actually
#     use the modern calling convention or not.  When use_c10_dispatcher
#     is not enabled, we don't use the template machinery.
#
#   - dtype, layout, device and pin_memory are represented as separate
#     arguments.
#

def argumenttype_type(t: Type, *, mutable: bool) -> str:
    if local.use_c10_dispatcher().dispatcher_uses_new_style():
        # This is a faux amis.  If it makes sense in the future to add
        # more special cases here, or invert things so cpp.argument_type
        # calls this, or just completely inline the function, please do
        # it.
        return cpp.argumenttype_type(t, mutable=mutable)
    else:
        # This is real sharing.  If you're modifying this path, ask
        # yourself why you are changing the legacy dispatcher protocol
        # here and not in legacy_dispatcher.
        return legacy_dispatcher.argumenttype_type(t, mutable=mutable)

def argument_type(a: Argument) -> str:
    return argumenttype_type(a.type, mutable=a.is_write)

def returns_type(rs: Sequence[Return]) -> str:
    # At present, there is no difference. But there could be!
    return cpp.returns_type(rs)

def argument(a: Argument) -> DispatcherArgument:
    if local.use_c10_dispatcher().dispatcher_uses_new_style():
        return DispatcherArgument(
            type=argument_type(a),
            name=a.name,
            argument=a,
        )
    else:
        la = legacy_dispatcher.argument(a)
        return DispatcherArgument(
            type=la.type,
            name=la.name,
            argument=la.argument,
        )

def name(func: FunctionSchema) -> str:
    return cpp.name(func)

def arguments(func: FunctionSchema) -> Sequence[DispatcherArgument]:
    if local.use_c10_dispatcher().dispatcher_uses_new_style():
        return list(map(argument, itertools.chain(func.out_arguments, func.arguments, func.kwarg_only_arguments)))
    else:
        return [
            DispatcherArgument(type=la.type, name=la.name, argument=la.argument)
            for la in legacy_dispatcher.arguments(func)
        ]

# Given a set of CppArguments in scope, return a sequence of dispatcher
# expressions that translate the cpp API into dispatcher API
#
# WARNING: This is unsound if you pass it CppArgument when you were
# supposed to pass it CppTensorOptionsArguments, it will directly
# translate device to device, which will give you the wrong signature
# for dispatcher.  If Argument "knew" that it was part of a
# TensorOptions that would help us dynamically test for this case
def cppargument_exprs(
    a: CppArgumentPack,
    *, tensor_options: Optional[CppArgument]
) -> Sequence[DispatcherExpr]:
    if isinstance(a, CppSingleArgumentPack):
        if isinstance(a.this.argument, TensorOptionsArguments):
            if local.use_c10_dispatcher() is UseC10Dispatcher.full:
                # Scatter
                ta = a.this.argument
                name = a.this.name
                return [
                    DispatcherExpr(type=argument_type(ta.dtype), expr=f'optTypeMetaToScalarType({name}.dtype_opt())'),
                    DispatcherExpr(type=argument_type(ta.layout), expr=f'{name}.layout_opt()'),
                    DispatcherExpr(type=argument_type(ta.device), expr=f'{name}.device_opt()'),
                    DispatcherExpr(type=argument_type(ta.pin_memory), expr=f'{name}.pinned_memory_opt()'),  # weird discrep
                ]
            else:
                # No-op
                return [DispatcherExpr(type='const TensorOptions &', expr=a.this.name)]
        elif isinstance(a.this.argument, Argument):
            if a.this.name == 'memory_format' and \
                    tensor_options is not None and \
                    local.use_c10_dispatcher() is UseC10Dispatcher.full:
                return [DispatcherExpr(
                    type=argument_type(a.this.argument),
                    expr=f'c10::impl::check_tensor_options_and_extract_memory_format({tensor_options.name}, {a.this.name})')
                ]
            else:
                return [DispatcherExpr(type=argument_type(a.this.argument), expr=a.this.name)]
        else:
            assert_never(a.this.argument)
    elif isinstance(a, CppTensorOptionsArgumentPack):
        if local.use_c10_dispatcher() is UseC10Dispatcher.full:
            # No-op
            return [
                expr
                for sub_a in a.explicit_arguments()  # NB: don't really care about explicitness here
                for expr in cppargument_exprs(CppSingleArgumentPack(sub_a), tensor_options=tensor_options)
            ]
        else:
<<<<<<< HEAD
            # Gather
=======
            assert process_tensoroptions == ProcessTensoroptions.PASS_THROUGH
            return [DispatcherExpr(type='const TensorOptions &', expr=a.name)]
    elif isinstance(a.argument, ThisArgument):
        return [DispatcherExpr(type=argument_type(a.argument.argument), expr=a.name)]
    elif isinstance(a.argument, Argument):
        if a.name == 'memory_format' and tensor_options is not None and \
                local.use_c10_dispatcher().dispatcher_uses_new_style():
>>>>>>> 8de9aa19
            return [DispatcherExpr(
                type='const TensorOptions &',
                expr=f'TensorOptions().dtype({a.dtype.name}).layout({a.layout.name})'
                     f'.device({a.device.name}).pinned_memory({a.pin_memory.name})',
            )]
    elif isinstance(a, CppThisArgumentPack):
        return [DispatcherExpr(
            type=a.type,
            expr='const_cast<Tensor&>(*this)',
        )]
    else:
        assert_never(a)

def cpparguments_exprs(args: Sequence[CppArgumentPack]) -> Sequence[DispatcherExpr]:
    tensor_options = next(
        (a.this for a in args if isinstance(a, CppSingleArgumentPack) and
            isinstance(a.this.argument, TensorOptionsArguments)),
        None
    )
    return [r for a in args for r in cppargument_exprs(a, tensor_options=tensor_options)]

# I don't think this is entirely sound, but it should be reasonably
# close
def legacydispatcherarguments_exprs(args: Sequence[LegacyDispatcherArgument]) -> Sequence[DispatcherExpr]:
<<<<<<< HEAD
    return cpparguments_exprs([
        CppSingleArgumentPack(CppArgument(type=a.type, name=a.name, default=None, argument=a.argument))
        for a in args
    ])

def exprs(args: Sequence[DispatcherArgument]) -> Sequence[DispatcherExpr]:
    return cpparguments_exprs([
        CppSingleArgumentPack(CppArgument(type=a.type, name=a.name, default=None, argument=a.argument))
        for a in args
    ])
=======
    if local.use_c10_dispatcher().dispatcher_uses_new_style():
        process_tensoroptions = ProcessTensoroptions.SCATTER
    else:
        process_tensoroptions = ProcessTensoroptions.PASS_THROUGH
    return cpparguments_exprs([CppArgument(type=a.type,
                                           name=a.name,
                                           default=None,
                                           argument=a.argument) for a in args],
                              process_tensoroptions=process_tensoroptions)

def exprs(args: Sequence[DispatcherArgument]) -> Sequence[DispatcherExpr]:
    if local.use_c10_dispatcher().dispatcher_uses_new_style():
        process_tensoroptions = ProcessTensoroptions.SCATTER
    else:
        process_tensoroptions = ProcessTensoroptions.PASS_THROUGH
    return cpparguments_exprs([CppArgument(type=a.type,
                                           name=a.name,
                                           default=None,
                                           argument=a.argument) for a in args],
                              process_tensoroptions=process_tensoroptions)
>>>>>>> 8de9aa19
<|MERGE_RESOLUTION|>--- conflicted
+++ resolved
@@ -88,7 +88,7 @@
 ) -> Sequence[DispatcherExpr]:
     if isinstance(a, CppSingleArgumentPack):
         if isinstance(a.this.argument, TensorOptionsArguments):
-            if local.use_c10_dispatcher() is UseC10Dispatcher.full:
+            if local.use_c10_dispatcher().dispatcher_uses_new_style():
                 # Scatter
                 ta = a.this.argument
                 name = a.this.name
@@ -104,7 +104,7 @@
         elif isinstance(a.this.argument, Argument):
             if a.this.name == 'memory_format' and \
                     tensor_options is not None and \
-                    local.use_c10_dispatcher() is UseC10Dispatcher.full:
+                    local.use_c10_dispatcher().dispatcher_uses_new_style():
                 return [DispatcherExpr(
                     type=argument_type(a.this.argument),
                     expr=f'c10::impl::check_tensor_options_and_extract_memory_format({tensor_options.name}, {a.this.name})')
@@ -114,7 +114,7 @@
         else:
             assert_never(a.this.argument)
     elif isinstance(a, CppTensorOptionsArgumentPack):
-        if local.use_c10_dispatcher() is UseC10Dispatcher.full:
+        if local.use_c10_dispatcher().dispatcher_uses_new_style():
             # No-op
             return [
                 expr
@@ -122,17 +122,7 @@
                 for expr in cppargument_exprs(CppSingleArgumentPack(sub_a), tensor_options=tensor_options)
             ]
         else:
-<<<<<<< HEAD
             # Gather
-=======
-            assert process_tensoroptions == ProcessTensoroptions.PASS_THROUGH
-            return [DispatcherExpr(type='const TensorOptions &', expr=a.name)]
-    elif isinstance(a.argument, ThisArgument):
-        return [DispatcherExpr(type=argument_type(a.argument.argument), expr=a.name)]
-    elif isinstance(a.argument, Argument):
-        if a.name == 'memory_format' and tensor_options is not None and \
-                local.use_c10_dispatcher().dispatcher_uses_new_style():
->>>>>>> 8de9aa19
             return [DispatcherExpr(
                 type='const TensorOptions &',
                 expr=f'TensorOptions().dtype({a.dtype.name}).layout({a.layout.name})'
@@ -157,7 +147,6 @@
 # I don't think this is entirely sound, but it should be reasonably
 # close
 def legacydispatcherarguments_exprs(args: Sequence[LegacyDispatcherArgument]) -> Sequence[DispatcherExpr]:
-<<<<<<< HEAD
     return cpparguments_exprs([
         CppSingleArgumentPack(CppArgument(type=a.type, name=a.name, default=None, argument=a.argument))
         for a in args
@@ -167,26 +156,4 @@
     return cpparguments_exprs([
         CppSingleArgumentPack(CppArgument(type=a.type, name=a.name, default=None, argument=a.argument))
         for a in args
-    ])
-=======
-    if local.use_c10_dispatcher().dispatcher_uses_new_style():
-        process_tensoroptions = ProcessTensoroptions.SCATTER
-    else:
-        process_tensoroptions = ProcessTensoroptions.PASS_THROUGH
-    return cpparguments_exprs([CppArgument(type=a.type,
-                                           name=a.name,
-                                           default=None,
-                                           argument=a.argument) for a in args],
-                              process_tensoroptions=process_tensoroptions)
-
-def exprs(args: Sequence[DispatcherArgument]) -> Sequence[DispatcherExpr]:
-    if local.use_c10_dispatcher().dispatcher_uses_new_style():
-        process_tensoroptions = ProcessTensoroptions.SCATTER
-    else:
-        process_tensoroptions = ProcessTensoroptions.PASS_THROUGH
-    return cpparguments_exprs([CppArgument(type=a.type,
-                                           name=a.name,
-                                           default=None,
-                                           argument=a.argument) for a in args],
-                              process_tensoroptions=process_tensoroptions)
->>>>>>> 8de9aa19
+    ])
import torch
import unittest
from torch.testing._internal.common_utils import TestCase, run_tests
from torch.testing._internal.common_device_type import instantiate_device_type_tests, dtypes

class TestForeach(TestCase):
    bin_ops = [
        torch._foreach_add,
        torch._foreach_add_,
        torch._foreach_sub,
        torch._foreach_sub_,
        torch._foreach_mul,
        torch._foreach_mul_,
        torch._foreach_div,
        torch._foreach_div_,
    ]

<<<<<<< HEAD
    #
=======
    def _get_test_data(self, device, dtype, N):
        if dtype in [torch.bfloat16, torch.bool]:
            tensors1 = [torch.randn(N, N, device=device).to(dtype) for _ in range(N)]
            tensors2 = [torch.randn(N, N, device=device).to(dtype) for _ in range(N)]
        elif dtype in torch.testing.get_all_int_dtypes():
            tensors1 = [torch.randint(1, 100, (N, N), device=device, dtype=dtype) for _ in range(N)]
            tensors2 = [torch.randint(1, 100, (N, N), device=device, dtype=dtype) for _ in range(N)]
        else:
            tensors1 = [torch.randn(N, N, device=device, dtype=dtype) for _ in range(N)]
            tensors2 = [torch.randn(N, N, device=device, dtype=dtype) for _ in range(N)]

        return tensors1, tensors2

    def _test_bin_op_list(self, device, dtype, foreach_op, foreach_op_, torch_op, N=20):
        tensors1, tensors2 = self._get_test_data(device, dtype, N)

        expected = [torch_op(tensors1[i], tensors2[i]) for i in range(N)]
        res = foreach_op(tensors1, tensors2)
        foreach_op_(tensors1, tensors2)
        self.assertEqual(res, tensors1)
        self.assertEqual(tensors1, expected)

>>>>>>> d6ae003a
    # Unary ops
    #
    @dtypes(*[torch.float, torch.double, torch.complex64, torch.complex128])
    def test_sqrt(self, device, dtype):
        tensors = [torch.ones(20, 20, device=device, dtype=dtype) for _ in range(20)]

        res = torch._foreach_sqrt(tensors)
        torch._foreach_sqrt_(tensors)

        self.assertEqual([torch.sqrt(torch.ones(20, 20, device=device, dtype=dtype)) for _ in range(20)], res)
        self.assertEqual(tensors, res)

    @dtypes(*[torch.float, torch.double, torch.complex64, torch.complex128])
    def test_exp(self, device, dtype):
        tensors = [torch.ones(20, 20, device=device, dtype=dtype) for _ in range(20)]

        res = torch._foreach_exp(tensors)
        torch._foreach_exp_(tensors)

        self.assertEqual([torch.exp(torch.ones(20, 20, device=device, dtype=dtype)) for _ in range(20)], res)
        self.assertEqual(tensors, res)

    #
    # Pointwise ops
    #
    @dtypes(*torch.testing.get_all_dtypes(include_bfloat16=False, include_bool=False, include_complex=False))
    def test_addcmul(self, device, dtype):
        if device == 'cpu':
            if dtype in [torch.bfloat16, torch.half]:
                return

        tensors = [torch.ones(20, 20, device=device, dtype=dtype) for n in range(20)]
        tensors1 = [torch.ones(20, 20, device=device, dtype=dtype) for n in range(20)]
        tensors2 = [torch.ones(20, 20, device=device, dtype=dtype) for n in range(20)]

        res = torch._foreach_addcmul(tensors, tensors1, tensors2, 2)
        self.assertEqual([tensors[n].addcmul(tensors1[n], tensors2[n], value=2) for n in range(20)], res)

        torch._foreach_addcmul_(tensors, tensors1, tensors2, 2)
        self.assertEqual(res, tensors)

    @dtypes(*torch.testing.get_all_dtypes(include_bfloat16=False, include_bool=False, include_complex=False))
    def test_addcdiv(self, device, dtype):
        if dtype in [torch.int8, torch.int16, torch.int32, torch.int64, torch.uint8]:
            # Integer division of tensors using div or / is no longer supported
            return

        if device == 'cpu':
            if dtype in [torch.bfloat16, torch.half]:
                return

        tensors = [torch.ones(20, 20, device=device, dtype=dtype) for n in range(20)]
        tensors1 = [torch.ones(20, 20, device=device, dtype=dtype) for n in range(20)]
        tensors2 = [torch.ones(20, 20, device=device, dtype=dtype) for n in range(20)]

        res = torch._foreach_addcdiv(tensors, tensors1, tensors2, 2)
        self.assertEqual([tensors[n].addcdiv(tensors1[n], tensors2[n], value=2) for n in range(20)], res)

        torch._foreach_addcdiv_(tensors, tensors1, tensors2, 2)
        self.assertEqual(res, tensors)

    #
    # Ops with scalar
    #
    @dtypes(*torch.testing.get_all_dtypes())
    def test_int_scalar(self, device, dtype):
        tensors = [torch.zeros(10, 10, device=device, dtype=dtype) for _ in range(10)]
        int_scalar = 1

        # bool tensor + 1 will result in int64 tensor
        if dtype == torch.bool:
            expected = [torch.ones(10, 10, device=device, dtype=torch.int64) for _ in range(10)]
        else:
            expected = [torch.ones(10, 10, device=device, dtype=dtype) for _ in range(10)]

        res = torch._foreach_add(tensors, int_scalar)
        self.assertEqual(res, expected)

        if dtype in [torch.bool]:
            with self.assertRaisesRegex(RuntimeError, 
                                        "result type Long can't be cast to the desired output type Bool"):
                torch._foreach_add_(tensors, int_scalar)
        else:
            torch._foreach_add_(tensors, int_scalar)
            self.assertEqual(res, tensors)

    @dtypes(*torch.testing.get_all_dtypes())
    def test_float_scalar(self, device, dtype):
        tensors = [torch.zeros(10, 10, device=device, dtype=dtype) for _ in range(10)]
        float_scalar = 1.

        # float scalar + integral tensor will result in float tensor
        if dtype in [torch.uint8, torch.int8, torch.int16, 
                     torch.int32, torch.int64, torch.bool]:
            expected = [torch.ones(10, 10, device=device, dtype=torch.float32) for _ in range(10)]
        else:
            expected = [torch.ones(10, 10, device=device, dtype=dtype) for _ in range(10)]

        res = torch._foreach_add(tensors, float_scalar)
        self.assertEqual(res, expected)

        if dtype in [torch.uint8, torch.int8, torch.int16, 
                     torch.int32, torch.int64, torch.bool]:
            self.assertRaises(RuntimeError, lambda: torch._foreach_add_(tensors, float_scalar))
        else:
            torch._foreach_add_(tensors, float_scalar)
            self.assertEqual(res, tensors)

    @dtypes(*torch.testing.get_all_dtypes())
    def test_complex_scalar(self, device, dtype):
        tensors = [torch.zeros(10, 10, device=device, dtype=dtype) for _ in range(10)]
        complex_scalar = 3 + 5j

        # bool tensor + 1 will result in int64 tensor
        expected = [torch.add(complex_scalar, torch.zeros(10, 10, device=device, dtype=dtype)) for _ in range(10)]

        if dtype in [torch.float16, torch.float32, torch.float64, torch.bfloat16] and device == 'cuda:0':
            # value cannot be converted to dtype without overflow: 
            self.assertRaises(RuntimeError, lambda: torch._foreach_add_(tensors, complex_scalar))
            self.assertRaises(RuntimeError, lambda: torch._foreach_add(tensors, complex_scalar))
            return

        res = torch._foreach_add(tensors, complex_scalar)
        self.assertEqual(res, expected)

        if dtype not in [torch.complex64, torch.complex128]:
            self.assertRaises(RuntimeError, lambda: torch._foreach_add_(tensors, complex_scalar))
        else:
            torch._foreach_add_(tensors, complex_scalar)
            self.assertEqual(res, tensors)

    @dtypes(*torch.testing.get_all_dtypes())
    def test_bool_scalar(self, device, dtype):
        tensors = [torch.zeros(10, 10, device=device, dtype=dtype) for _ in range(10)]
        bool_scalar = True

        expected = [torch.ones(10, 10, device=device, dtype=dtype) for _ in range(10)]

        res = torch._foreach_add(tensors, bool_scalar)
        self.assertEqual(res, expected)

        torch._foreach_add_(tensors, bool_scalar)
        self.assertEqual(res, tensors)

    @dtypes(*torch.testing.get_all_dtypes())
    def test_add_with_different_size_tensors(self, device, dtype):
        if dtype == torch.bool: 
            return
        tensors = [torch.zeros(10 + n, 10 + n, device=device, dtype=dtype) for n in range(10)]
        expected = [torch.ones(10 + n, 10 + n, device=device, dtype=dtype) for n in range(10)]

        torch._foreach_add_(tensors, 1)
        self.assertEqual(expected, tensors)

    @dtypes(*torch.testing.get_all_dtypes())
    def test_add_scalar_with_empty_list_and_empty_tensor(self, device, dtype):
        # TODO: enable empty list case
        for tensors in [[torch.randn([0])]]:
            res = torch._foreach_add(tensors, 1)
            self.assertEqual(res, tensors)

            torch._foreach_add_(tensors, 1)
            self.assertEqual(res, tensors)

    @dtypes(*torch.testing.get_all_dtypes())
    def test_add_scalar_with_overlapping_tensors(self, device, dtype):
        tensors = [torch.ones(1, 1, device=device, dtype=dtype).expand(2, 1, 3)]
        expected = [torch.tensor([[[2, 2, 2]], [[2, 2, 2]]], dtype=dtype, device=device)]

        # bool tensor + 1 will result in int64 tensor
        if dtype == torch.bool: 
            expected[0] = expected[0].to(torch.int64).add(1)

        res = torch._foreach_add(tensors, 1)
        self.assertEqual(res, expected)

    def test_bin_op_scalar_with_different_tensor_dtypes(self, device):
        tensors = [torch.tensor([1.1], dtype=torch.float, device=device), 
                   torch.tensor([1], dtype=torch.long, device=device)]
        self.assertRaises(RuntimeError, lambda: torch._foreach_add(tensors, 1))

    #
    # Ops with list
    #
    def test_add_list_error_cases(self, device):
        tensors1 = []
        tensors2 = []

        # Empty lists
        with self.assertRaises(RuntimeError):
            torch._foreach_add(tensors1, tensors2)
        with self.assertRaises(RuntimeError):
            torch._foreach_add_(tensors1, tensors2)

        # One empty list
        tensors1.append(torch.tensor([1], device=device))
        with self.assertRaisesRegex(RuntimeError, "Tensor list must have at least one tensor."):
            torch._foreach_add(tensors1, tensors2)
        with self.assertRaisesRegex(RuntimeError, "Tensor list must have at least one tensor."):
            torch._foreach_add_(tensors1, tensors2)

        # Lists have different amount of tensors
        tensors2.append(torch.tensor([1], device=device))
        tensors2.append(torch.tensor([1], device=device))
        with self.assertRaisesRegex(RuntimeError, "Tensor lists must have the same number of tensors, got 1 and 2"):
            torch._foreach_add(tensors1, tensors2)
        with self.assertRaisesRegex(RuntimeError, "Tensor lists must have the same number of tensors, got 1 and 2"):
            torch._foreach_add_(tensors1, tensors2)

        # Different dtypes
        tensors1 = [torch.zeros(10, 10, device=device, dtype=torch.float) for _ in range(10)]
        tensors2 = [torch.ones(10, 10, device=device, dtype=torch.int) for _ in range(10)]

        with self.assertRaisesRegex(RuntimeError, "All tensors in the tensor list must have the same dtype."):
            torch._foreach_add(tensors1, tensors2)
        with self.assertRaisesRegex(RuntimeError, "All tensors in the tensor list must have the same dtype."):
            torch._foreach_add_(tensors1, tensors2)

        # different devices
        if torch.cuda.is_available() and torch.cuda.device_count() > 1:
            tensor1 = torch.zeros(10, 10, device="cuda:0")
            tensor2 = torch.ones(10, 10, device="cuda:1")
            with self.assertRaisesRegex(RuntimeError, "Expected all tensors to be on the same device"):
                torch._foreach_add([tensor1], [tensor2])
            with self.assertRaisesRegex(RuntimeError, "Expected all tensors to be on the same device"):
                torch._foreach_add_([tensor1], [tensor2])

        # Coresponding tensors with different sizes 
        tensors1 = [torch.zeros(10, 10, device=device) for _ in range(10)]
        tensors2 = [torch.ones(11, 11, device=device) for _ in range(10)]
        with self.assertRaisesRegex(RuntimeError, "Corresponding tensors in lists must have the same size"):
            torch._foreach_add(tensors1, tensors2)
        with self.assertRaisesRegex(RuntimeError, r", got \[10, 10\] and \[11, 11\]"):
            torch._foreach_add_(tensors1, tensors2)

    @dtypes(*torch.testing.get_all_dtypes())
    def test_add_list(self, device, dtype):
        self._test_bin_op_list(device, dtype, torch._foreach_add, torch._foreach_add_, torch.add)

    @dtypes(*torch.testing.get_all_dtypes())
    def test_sub_list(self, device, dtype):
        if dtype == torch.bool:
            with self.assertRaisesRegex(RuntimeError, "Subtraction, the `-` operator, with two bool tensors is not supported."):
                self._test_bin_op_list(device, dtype, torch._foreach_sub, torch._foreach_sub_, torch.sub)
        else:
            self._test_bin_op_list(device, dtype, torch._foreach_sub, torch._foreach_sub_, torch.sub)

    @dtypes(*torch.testing.get_all_dtypes())
    def test_mul_list(self, device, dtype):
        self._test_bin_op_list(device, dtype, torch._foreach_mul, torch._foreach_mul_, torch.mul)

    @dtypes(*torch.testing.get_all_dtypes())
    def test_div_list(self, device, dtype):
        if dtype in torch.testing.integral_types_and(torch.bool):
            with self.assertRaisesRegex(RuntimeError, "Integer division of tensors using div or / is no longer"):
                self._test_bin_op_list(device, dtype, torch._foreach_div, torch._foreach_div_, torch.div)
            return

        self._test_bin_op_list(device, dtype, torch._foreach_div, torch._foreach_div_, torch.div)

    def test_bin_op_list_error_cases(self, device):
        tensors1 = []
        tensors2 = []

        for bin_op in self.bin_ops: 
            # Empty lists
            with self.assertRaises(RuntimeError):
                bin_op(tensors1, tensors2)

            # One empty list
            tensors1.append(torch.tensor([1], device=device))
            with self.assertRaises(RuntimeError):
                bin_op(tensors1, tensors2)

            # Lists have different amount of tensors
            tensors2.append(torch.tensor([1], device=device))
            tensors2.append(torch.tensor([1], device=device))
            with self.assertRaises(RuntimeError):
                bin_op(tensors1, tensors2)

            # Different dtypes
            tensors1 = [torch.zeros(2, 2, device=device, dtype=torch.float) for _ in range(2)]
            tensors2 = [torch.ones(2, 2, device=device, dtype=torch.int) for _ in range(2)]

            with self.assertRaises(RuntimeError):
                bin_op(tensors1, tensors2)

    @dtypes(*torch.testing.get_all_dtypes())
    def test_add_list_different_sizes(self, device, dtype):
        tensors1 = [torch.zeros(10 + n, 10 + n, device=device, dtype=dtype) for n in range(10)]
        tensors2 = [torch.ones(10 + n, 10 + n, device=device, dtype=dtype) for n in range(10)]

        res = torch._foreach_add(tensors1, tensors2)
        torch._foreach_add_(tensors1, tensors2)
        self.assertEqual(res, tensors1)
        self.assertEqual(res, [torch.ones(10 + n, 10 + n, device=device, dtype=dtype) for n in range(10)])

    @unittest.skipIf(not torch.cuda.is_available(), "CUDA not found")
    @dtypes(*torch.testing.get_all_dtypes())
    def test_add_list_slow_path(self, device, dtype):
        # different strides
        tensor1 = torch.zeros(10, 10, device=device, dtype=dtype)
        tensor2 = torch.ones(10, 10, device=device, dtype=dtype)
        res = torch._foreach_add([tensor1], [tensor2.t()])
        torch._foreach_add_([tensor1], [tensor2])
        self.assertEqual(res, [tensor1])

        # non contiguous 
        tensor1 = torch.randn(5, 2, 1, 3, device=device)[:, 0]
        tensor2 = torch.randn(5, 2, 1, 3, device=device)[:, 0]
        self.assertFalse(tensor1.is_contiguous())
        self.assertFalse(tensor2.is_contiguous())
        res = torch._foreach_add([tensor1], [tensor2])
        torch._foreach_add_([tensor1], [tensor2])
        self.assertEqual(res, [tensor1])

instantiate_device_type_tests(TestForeach, globals())

if __name__ == '__main__':
    run_tests()<|MERGE_RESOLUTION|>--- conflicted
+++ resolved
@@ -15,9 +15,6 @@
         torch._foreach_div_,
     ]
 
-<<<<<<< HEAD
-    #
-=======
     def _get_test_data(self, device, dtype, N):
         if dtype in [torch.bfloat16, torch.bool]:
             tensors1 = [torch.randn(N, N, device=device).to(dtype) for _ in range(N)]
@@ -40,7 +37,7 @@
         self.assertEqual(res, tensors1)
         self.assertEqual(tensors1, expected)
 
->>>>>>> d6ae003a
+    #
     # Unary ops
     #
     @dtypes(*[torch.float, torch.double, torch.complex64, torch.complex128])

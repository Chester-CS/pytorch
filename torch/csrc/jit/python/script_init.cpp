--- conflicted
+++ resolved
@@ -1585,20 +1585,10 @@
       .def(
           "_create_methods_and_properties",
           [](std::shared_ptr<ConcreteModuleType> concreteType,
-<<<<<<< HEAD
-             const std::vector<Def>& defs,
-             const std::vector<ResolutionCallback>& rcbs) {
-            TORCH_INTERNAL_ASSERT(defs.size() == rcbs.size());
-            std::vector<ResolverPtr> resolvers;
-            resolvers.reserve(rcbs.size());
-            for (auto& callback : rcbs) {
-              resolvers.push_back(pythonResolver(callback));
-=======
              const std::vector<Property>& properties,
              const std::vector<ResolutionCallback>& propertyRcbs,
              const std::vector<Def>& methodDefs,
-             const std::vector<ResolutionCallback>& methodRcbs,
-             const std::vector<FunctionDefaults>& defaults) {
+             const std::vector<ResolutionCallback>& methodRcbs) {
             TORCH_INTERNAL_ASSERT(methodDefs.size() == methodRcbs.size());
             TORCH_INTERNAL_ASSERT(properties.size() == propertyRcbs.size());
 
@@ -1611,7 +1601,6 @@
             propertyResolvers.reserve(propertyRcbs.size());
             for (auto& callback : propertyRcbs) {
               propertyResolvers.push_back(pythonResolver(callback));
->>>>>>> ed862d36
             }
 
             const auto& selfType =
@@ -1626,24 +1615,6 @@
                 methodDefs,
                 methodResolvers,
                 &self);
-<<<<<<< HEAD
-=======
-            // Stitch in default arguments for each Def if provided
-            auto defaults_it = defaults.begin();
-            auto defs_it = methodDefs.begin();
-            while (defs_it != methodDefs.end()) {
-              const auto method_name =
-                  QualifiedName(prefix, (*defs_it).name().name());
-              auto& method = cu->get_function(method_name);
-              method.setSchema(getSchemaWithNameAndDefaults(
-                  defs_it->range(),
-                  method.getSchema(),
-                  at::nullopt,
-                  *defaults_it));
-              ++defs_it;
-              ++defaults_it;
-            }
->>>>>>> ed862d36
           });
 
   m.def(

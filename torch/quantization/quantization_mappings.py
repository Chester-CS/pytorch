import torch
from torch import nn

import torch.nn.functional as F
import torch.nn.intrinsic as nni
import torch.nn.intrinsic.quantized as nniq
import torch.nn.intrinsic.qat as nniqat
import torch.nn.quantized as nnq
import torch.nn.quantized.dynamic as nnqd
import torch.nn.qat as nnqat

from .stubs import QuantStub, DeQuantStub

# Map for swapping float module to quantized ones
STATIC_QUANT_MODULE_MAPPINGS = {
<<<<<<< HEAD
    QuantStub: nnq.Quantize,
    DeQuantStub: nnq.DeQuantize,
    nn.BatchNorm2d: nnq.BatchNorm2d,
    nn.BatchNorm3d: nnq.BatchNorm3d,
=======
    nn.Linear: nnq.Linear,
    nn.ReLU: nnq.ReLU,
    nn.ReLU6: nnq.ReLU6,
    nn.Hardswish: nnq.Hardswish,
    nn.ELU: nnq.ELU,
    nn.LeakyReLU: nnq.LeakyReLU,
>>>>>>> a8142316
    nn.Conv1d: nnq.Conv1d,
    nn.Conv2d: nnq.Conv2d,
    nn.Conv3d: nnq.Conv3d,
    nn.ConvTranspose1d: nnq.ConvTranspose1d,
    nn.ConvTranspose2d: nnq.ConvTranspose2d,
<<<<<<< HEAD
    nn.ELU: nnq.ELU,
    nn.Embedding: nnq.Embedding,
    nn.EmbeddingBag: nnq.EmbeddingBag,
=======
    nn.BatchNorm2d: nnq.BatchNorm2d,
    nn.BatchNorm3d: nnq.BatchNorm3d,
    nn.LayerNorm: nnq.LayerNorm,
>>>>>>> a8142316
    nn.GroupNorm: nnq.GroupNorm,
    nn.Hardswish: nnq.Hardswish,
    nn.InstanceNorm1d: nnq.InstanceNorm1d,
    nn.InstanceNorm2d: nnq.InstanceNorm2d,
    nn.InstanceNorm3d: nnq.InstanceNorm3d,
    nn.LayerNorm: nnq.LayerNorm,
    nn.Linear: nnq.Linear,
    nn.ReLU6: nnq.ReLU6,
    nn.ReLU: nnq.ReLU,
    # Wrapper Modules:
    nnq.FloatFunctional: nnq.QFunctional,
    # Intrinsic modules:
    nni.BNReLU2d: nniq.BNReLU2d,
    nni.BNReLU3d: nniq.BNReLU3d,
    nni.ConvReLU1d: nniq.ConvReLU1d,
    nni.ConvReLU2d: nniq.ConvReLU2d,
    nni.ConvReLU3d: nniq.ConvReLU3d,
    nni.LinearReLU: nniq.LinearReLU,
    nniqat.ConvBn2d: nnq.Conv2d,
    nniqat.ConvBnReLU2d: nniq.ConvReLU2d,
    nniqat.ConvReLU2d: nniq.ConvReLU2d,
    nniqat.LinearReLU: nniq.LinearReLU,
    # QAT modules:
    nnqat.Conv2d: nnq.Conv2d,
    nnqat.Linear: nnq.Linear,
}

# Map for swapping float module to qat modules
QAT_MODULE_MAPPINGS = {
    nn.Linear: nnqat.Linear,
    nn.Conv2d: nnqat.Conv2d,
    # Intrinsic modules:
    nni.ConvBn2d: nniqat.ConvBn2d,
    nni.ConvBnReLU2d: nniqat.ConvBnReLU2d,
    nni.ConvReLU2d: nniqat.ConvReLU2d,
    nni.LinearReLU: nniqat.LinearReLU
}

# Map for swapping dynamic modules
DYNAMIC_QUANT_MODULE_MAPPINGS = {
    nn.GRUCell: nnqd.GRUCell,
    nn.Linear: nnqd.Linear,
    nn.LSTM: nnqd.LSTM,
    nn.LSTMCell: nnqd.LSTMCell,
    nn.RNNCell: nnqd.RNNCell,
}

# Whitelist for propagating the qconfig
_EXCLUDE_QCONFIG_PROPAGATE_LIST = {
    DeQuantStub,
}
_INCLUDE_QCONFIG_PROPAGATE_LIST = {
    nn.Sequential,
}

# mapping from floating point function or torch ops to quantized ops
FLOAT_TO_QUANTIZED_OPERATOR_MAPPINGS = {
    F.elu: torch._ops.ops.quantized.elu,
    F.leaky_relu: torch._ops.ops.quantized.leaky_relu,
    F.hardswish: torch._ops.ops.quantized.hardswish,
    F.instance_norm: torch._ops.ops.quantized.instance_norm,
    F.layer_norm: torch._ops.ops.quantized.layer_norm,
}

def register_static_quant_module_mapping(
        float_source_module_class, static_quant_target_module_class):
    ''' Register a mapping from `float_source__module_class` to `static_quant_target_module_class`
    `static_quant_target_module_class` must have from_float defined as a class method
    The mapping is used in the convert step of post training static quantization to
    convert a float module to a statically quantized module.
    '''
    assert hasattr(static_quant_target_module_class, 'from_float'), 'from_float must be defined' + \
        ' in quantized module class'
    STATIC_QUANT_MODULE_MAPPINGS[float_source_module_class] = static_quant_target_module_class

def get_static_quant_module_mappings():
    ''' Get module mapping for post training static quantization
    '''
    return STATIC_QUANT_MODULE_MAPPINGS

def get_static_quant_module_class(float_module_class):
    ''' Get the statically quantized module class corresponding to
    the floating point module class
    '''
    static_quant_module_class = STATIC_QUANT_MODULE_MAPPINGS.get(float_module_class, None)
    assert static_quant_module_class is not None, \
        'Floating point module class {}'.format(float_module_class) + \
        ' does not have a corresponding quantized module class'
    return static_quant_module_class

def register_qat_module_mapping(float_source_module_class, qat_target_module_class):
    '''Register a mapping from `float_source_module_class` to `qat_target_module_class`,
    `qat_target_module_class` must have from_float defined as a class method
    This mapping is used in prepare step of quantization aware training to swap
    a float module to a qat module.
    '''
    assert hasattr(qat_target_module_class, 'from_float'), 'from_float must be defined' + \
        ' in qat module class'
    QAT_MODULE_MAPPINGS[float_source_module_class] = qat_target_module_class

def get_qat_module_mappings():
    ''' Get module mapping for quantization aware training
    '''
    return QAT_MODULE_MAPPINGS

def register_dynamic_quant_module_class(float_source_module_class, dynamic_quant_target_module_class):
    ''' Register a mapping from `float_source_module_class` to `dynamic_quant_target_module_class`,
    `dynamic_quant_target_module_class` must have from_float defined as a class method
    This mapping is used in convert step of post training dynamic
    quantization to swap a float module to a dynamically quantized
    module.
    '''
    assert hasattr(dynamic_quant_target_module_class, 'from_float'), 'from_float must be defined' + \
        ' in dynamically quantized module type'
    DYNAMIC_QUANT_MODULE_MAPPINGS[float_source_module_class] = dynamic_quant_target_module_class

def get_dynamic_quant_module_mappings():
    ''' Get module mapping for post training dynamic quantization
    '''
    return DYNAMIC_QUANT_MODULE_MAPPINGS

def get_qconfig_propagation_list():
    ''' Get the list of module types that we'll attach qconfig
    attribute to in prepare
    '''
    QCONFIG_PROPAGATE_MODULE_CLASS_LIST = (
        set(DYNAMIC_QUANT_MODULE_MAPPINGS.keys())
        | set(QAT_MODULE_MAPPINGS.keys())
        | set(STATIC_QUANT_MODULE_MAPPINGS.keys())
        | _INCLUDE_QCONFIG_PROPAGATE_LIST
    ) - _EXCLUDE_QCONFIG_PROPAGATE_LIST
    return QCONFIG_PROPAGATE_MODULE_CLASS_LIST

def get_compare_output_module_list():
    ''' Get list of module class types that we will record output
    in numeric suite
    '''
    NUMERIC_SUITE_COMPARE_MODEL_OUTPUT_MODULE_LIST = (
        set(DYNAMIC_QUANT_MODULE_MAPPINGS.keys())
        | set(DYNAMIC_QUANT_MODULE_MAPPINGS.values())
        | set(QAT_MODULE_MAPPINGS.keys())
        | set(QAT_MODULE_MAPPINGS.values())
        | set(STATIC_QUANT_MODULE_MAPPINGS.keys())
        | set(STATIC_QUANT_MODULE_MAPPINGS.values())
        | _INCLUDE_QCONFIG_PROPAGATE_LIST
    ) - _EXCLUDE_QCONFIG_PROPAGATE_LIST
    return NUMERIC_SUITE_COMPARE_MODEL_OUTPUT_MODULE_LIST

def register_quantized_operator_mapping(float_op, quantized_op):
    ''' Register a mapping from `floating_point_op` (torch or functional) to `quantized_op`
    This is used in convert step of fx based graph mode quantization
    to convert a float op to quantized op.
    '''
    FLOAT_TO_QUANTIZED_OPERATOR_MAPPINGS[float_op] = quantized_op

def get_quantized_operator(float_op):
    ''' Get the quantized operator corresponding to the float operator
    '''
    quantized_op = FLOAT_TO_QUANTIZED_OPERATOR_MAPPINGS.get(float_op, None)
    assert quantized_op is not None, \
        'Operator {} does not have corresponding quantized op'.format(float_op)
    return quantized_op<|MERGE_RESOLUTION|>--- conflicted
+++ resolved
@@ -13,39 +13,25 @@
 
 # Map for swapping float module to quantized ones
 STATIC_QUANT_MODULE_MAPPINGS = {
-<<<<<<< HEAD
     QuantStub: nnq.Quantize,
     DeQuantStub: nnq.DeQuantize,
     nn.BatchNorm2d: nnq.BatchNorm2d,
     nn.BatchNorm3d: nnq.BatchNorm3d,
-=======
-    nn.Linear: nnq.Linear,
-    nn.ReLU: nnq.ReLU,
-    nn.ReLU6: nnq.ReLU6,
-    nn.Hardswish: nnq.Hardswish,
-    nn.ELU: nnq.ELU,
-    nn.LeakyReLU: nnq.LeakyReLU,
->>>>>>> a8142316
     nn.Conv1d: nnq.Conv1d,
     nn.Conv2d: nnq.Conv2d,
     nn.Conv3d: nnq.Conv3d,
     nn.ConvTranspose1d: nnq.ConvTranspose1d,
     nn.ConvTranspose2d: nnq.ConvTranspose2d,
-<<<<<<< HEAD
     nn.ELU: nnq.ELU,
     nn.Embedding: nnq.Embedding,
     nn.EmbeddingBag: nnq.EmbeddingBag,
-=======
-    nn.BatchNorm2d: nnq.BatchNorm2d,
-    nn.BatchNorm3d: nnq.BatchNorm3d,
-    nn.LayerNorm: nnq.LayerNorm,
->>>>>>> a8142316
     nn.GroupNorm: nnq.GroupNorm,
     nn.Hardswish: nnq.Hardswish,
     nn.InstanceNorm1d: nnq.InstanceNorm1d,
     nn.InstanceNorm2d: nnq.InstanceNorm2d,
     nn.InstanceNorm3d: nnq.InstanceNorm3d,
     nn.LayerNorm: nnq.LayerNorm,
+    nn.LeakyReLU: nnq.LeakyReLU,
     nn.Linear: nnq.Linear,
     nn.ReLU6: nnq.ReLU6,
     nn.ReLU: nnq.ReLU,
@@ -63,14 +49,14 @@
     nniqat.ConvReLU2d: nniq.ConvReLU2d,
     nniqat.LinearReLU: nniq.LinearReLU,
     # QAT modules:
+    nnqat.Linear: nnq.Linear,
     nnqat.Conv2d: nnq.Conv2d,
-    nnqat.Linear: nnq.Linear,
 }
 
 # Map for swapping float module to qat modules
 QAT_MODULE_MAPPINGS = {
+    nn.Conv2d: nnqat.Conv2d,
     nn.Linear: nnqat.Linear,
-    nn.Conv2d: nnqat.Conv2d,
     # Intrinsic modules:
     nni.ConvBn2d: nniqat.ConvBn2d,
     nni.ConvBnReLU2d: nniqat.ConvBnReLU2d,
@@ -98,10 +84,10 @@
 # mapping from floating point function or torch ops to quantized ops
 FLOAT_TO_QUANTIZED_OPERATOR_MAPPINGS = {
     F.elu: torch._ops.ops.quantized.elu,
-    F.leaky_relu: torch._ops.ops.quantized.leaky_relu,
     F.hardswish: torch._ops.ops.quantized.hardswish,
     F.instance_norm: torch._ops.ops.quantized.instance_norm,
     F.layer_norm: torch._ops.ops.quantized.layer_norm,
+    F.leaky_relu: torch._ops.ops.quantized.leaky_relu,
 }
 
 def register_static_quant_module_mapping(
@@ -166,11 +152,12 @@
     attribute to in prepare
     '''
     QCONFIG_PROPAGATE_MODULE_CLASS_LIST = (
-        set(DYNAMIC_QUANT_MODULE_MAPPINGS.keys())
-        | set(QAT_MODULE_MAPPINGS.keys())
-        | set(STATIC_QUANT_MODULE_MAPPINGS.keys())
-        | _INCLUDE_QCONFIG_PROPAGATE_LIST
-    ) - _EXCLUDE_QCONFIG_PROPAGATE_LIST
+        (set(STATIC_QUANT_MODULE_MAPPINGS.keys()) |
+         set(QAT_MODULE_MAPPINGS.keys()) |
+         set(DYNAMIC_QUANT_MODULE_MAPPINGS.keys()) |
+         _INCLUDE_QCONFIG_PROPAGATE_LIST) -
+        _EXCLUDE_QCONFIG_PROPAGATE_LIST
+    )
     return QCONFIG_PROPAGATE_MODULE_CLASS_LIST
 
 def get_compare_output_module_list():
@@ -178,12 +165,12 @@
     in numeric suite
     '''
     NUMERIC_SUITE_COMPARE_MODEL_OUTPUT_MODULE_LIST = (
-        set(DYNAMIC_QUANT_MODULE_MAPPINGS.keys())
+        set(STATIC_QUANT_MODULE_MAPPINGS.values())
+        | set(QAT_MODULE_MAPPINGS.values())
         | set(DYNAMIC_QUANT_MODULE_MAPPINGS.values())
+        | set(STATIC_QUANT_MODULE_MAPPINGS.keys())
         | set(QAT_MODULE_MAPPINGS.keys())
-        | set(QAT_MODULE_MAPPINGS.values())
-        | set(STATIC_QUANT_MODULE_MAPPINGS.keys())
-        | set(STATIC_QUANT_MODULE_MAPPINGS.values())
+        | set(DYNAMIC_QUANT_MODULE_MAPPINGS.keys())
         | _INCLUDE_QCONFIG_PROPAGATE_LIST
     ) - _EXCLUDE_QCONFIG_PROPAGATE_LIST
     return NUMERIC_SUITE_COMPARE_MODEL_OUTPUT_MODULE_LIST

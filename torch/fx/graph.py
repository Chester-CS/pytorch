--- conflicted
+++ resolved
@@ -278,11 +278,6 @@
         for node_str in node_strs:
             if node_str:
                 s += '\n    ' + node_str
-<<<<<<< HEAD
-=======
-        if hasattr(self, 'result'):
-            s += f'\n    return {format_arg(self.result)}'
->>>>>>> f2eab509
         return s
 
     def lint(self, root : Optional[torch.nn.Module] = None):
@@ -292,6 +287,7 @@
             - Checks Nodes have correct ownership (owned by this graph)
             - Checks Nodes appear in topological order
             - If `root` is provided, checks that `target`s exist in `root`
+            - Check for exactly one `return` node at the end of the Graph
         """
 
         # Check topo order
@@ -306,19 +302,31 @@
                                    f'defined! Please check that Nodes in the graph are topologically ordered\n{self}')
 
         seen_values : Set[Node] = set()
-        for node in self.nodes:
+        return_node_idx : Optional[int] = None
+        for i, node in enumerate(self._nodes):
             if node.graph is not self:
                 raise RuntimeError(f'Node \'{node}\' does not belong to this Graph!')
             map_arg(node.args, lambda arg: check_arg(arg, node))
             map_arg(node.kwargs, lambda arg: check_arg(arg, node))
             seen_values.add(node)
 
+            if node.op == 'return':
+                if return_node_idx:
+                    raise RuntimeError('Multiple return nodes in this graph!')
+                return_node_idx = i
+
+        if return_node_idx is None:
+            raise RuntimeError('This graph had no return node!')
+        elif return_node_idx != len(self._nodes) - 1:
+            raise RuntimeError('Return node was not the last node in the graph!')
+
+
         if hasattr(self, 'result'):
             map_arg(self.result, check_arg)
 
         # Check targets are legit
         if root:
-            for node in self.nodes:
+            for node in self._nodes:
                 if node.op in ['get_attr', 'call_module']:
                     target_atoms = node.target.split('.')
                     m_itr = root

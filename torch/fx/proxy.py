--- conflicted
+++ resolved
@@ -10,14 +10,9 @@
 class TracerBase:
     graph: Graph
 
-<<<<<<< HEAD
     def create_node(self, kind : str, target : Target,
-                    args : Tuple[Argument, ...], kwargs : Dict[str, Argument], name : Optional[str] = None) -> Node:
-=======
-    def create_node(self, kind : str, target : Union[str, Callable],
                     args : Tuple[Argument, ...], kwargs : Dict[str, Argument], name : Optional[str] = None,
                     type_expr : Optional[Any] = None) -> Node:
->>>>>>> e7cd99db
         """
         Inserts a graph node given target, args, kwargs, and name.
 
@@ -30,12 +25,13 @@
     def proxy(self, node: Node) -> 'Proxy':
         return Proxy(node, self)
 
-    def create_proxy(self, kind: str, target: Target, args: Tuple[Any, ...], kwargs: Dict[str, Any], name: Optional[str] = None):
+    def create_proxy(self, kind: str, target: Target, args: Tuple[Any, ...], kwargs: Dict[str, Any],
+                     name: Optional[str] = None, type_expr : Optional[Any] = None):
         args_ = self.create_arg(args)
         kwargs_ = self.create_arg(kwargs)
         assert isinstance(args_, tuple)
         assert isinstance(kwargs_, dict)
-        return self.proxy(self.create_node(kind, target, args_, kwargs_, name))
+        return self.proxy(self.create_node(kind, target, args_, kwargs_, name, type_expr))
 
     def create_arg(self, a: Any) -> Argument:
         """
@@ -104,20 +100,6 @@
 # Each proxy wraps the Node instance that represents the expression that define the
 # value.
 
-<<<<<<< HEAD
-=======
-# Unwrap the proxies inside args, and kwargs, create the resulting node
-# and then wrap the result in a proxy.
-def _create_proxy(tracer: 'TracerBase', op: str, target: Target, args_: Tuple[Any, ...], kwargs_: Dict[str, Any],
-                  name=None, type_expr : Optional[Any] = None):
-    args = tracer.create_arg(args_)
-    kwargs = tracer.create_arg(kwargs_)
-    assert isinstance(args, tuple)
-    assert isinstance(kwargs, dict)
-    rn = tracer.create_node(op, target, args, kwargs, name, type_expr)
-    return Proxy(rn, tracer)
-
->>>>>>> e7cd99db
 class Proxy:
     def __init__(self, node: Node, tracer: 'Optional[TracerBase]' = None):
         if tracer is None:

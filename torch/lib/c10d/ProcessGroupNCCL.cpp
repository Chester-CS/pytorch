#include <c10d/ProcessGroupNCCL.hpp>

#include <map>
#include <tuple>
#include <unordered_set>

#include <THC/THC.h>

#include <ATen/cuda/CUDAContext.h>
#include <c10/cuda/CUDAGuard.h>

#include <c10d/Utils.hpp>
namespace c10d {

constexpr const char* const kNCCLAbortedCommStoreKey = "NCCLABORTEDCOMM";

namespace {

// RAII helper class to manage NCCL group API and CUDA free mutex.
// The destructor is allowed to throw since this helper class only
// manages group and lock lifetimes.
struct AutoNcclGroup {
  AutoNcclGroup() {
    (c10::cuda::CUDACachingAllocator::getFreeMutex())->lock();
#if defined(NCCL_MAJOR) && (NCCL_MAJOR >= 2)
    C10D_NCCL_CHECK(ncclGroupStart());
#endif
  }
  ~AutoNcclGroup() noexcept(false) {
#if defined(NCCL_MAJOR) && (NCCL_MAJOR >= 2)
    C10D_NCCL_CHECK(ncclGroupEnd());
#endif
    (c10::cuda::CUDACachingAllocator::getFreeMutex())->unlock();
  }
};

// NCCL op mapping
const std::map<ReduceOp, ncclRedOp_t> ncclOp = {
    {ReduceOp::MIN, ncclMin},
    {ReduceOp::MAX, ncclMax},
    {ReduceOp::SUM, ncclSum},
    {ReduceOp::PRODUCT, ncclProd},
};

// NCCL type typing
std::map<at::ScalarType, ncclDataType_t> ncclDataType = {
    {at::kChar, ncclInt8},
    {at::kByte, ncclUint8},
    {at::kFloat, ncclFloat},
    {at::kDouble, ncclDouble},
    {at::kInt, ncclInt32},
    {at::kLong, ncclInt64},
    {at::kHalf, ncclHalf},
    {at::kBool, ncclUint8},
#if defined(__HIP_PLATFORM_HCC__) && HIP_VERSION >= 301
    {at::kBFloat16, ncclBfloat16},
#endif
};

// Helper function that gets the data type and issues error if not supported
ncclDataType_t getNcclDataType(at::ScalarType type) {
  auto it = ncclDataType.find(type);
  TORCH_CHECK(
      it != ncclDataType.end(),
      "Input tensor data type is not supported for NCCL process group: ",
      type);
  return it->second;
}

ncclRedOp_t getNcclReduceOp(const ReduceOp reduceOp, at::Tensor& input) {
  try {
    if (reduceOp == ReduceOp::SUM && input.scalar_type() == at::kBool) {
      // For bool tensors, map sum to max, which both represent a bitwise or.
      // This is to prevent overflow issues with sum, since we use uint8 to
      // represent a bool (see ncclDataType mapping).
      return ncclMax;
    }
    return ncclOp.at(reduceOp);
  } catch (const std::out_of_range& e) {
    switch (reduceOp) {
      case ReduceOp::BAND:
        throw std::runtime_error("Cannot use ReduceOp.BAND with NCCL");
        break;
      case ReduceOp::BOR:
        throw std::runtime_error("Cannot use ReduceOp.BOR with NCCL");
        break;
      case ReduceOp::BXOR:
        throw std::runtime_error("Cannot use ReduceOp.BXOR with NCCL");
        break;
      default:
        throw std::runtime_error("Unhandled ReduceOp");
        break;
    }
  }
}

// Get the deviceList String from the list of devices
std::string getKeyFromDevices(const std::vector<at::Device>& devices) {
  std::string deviceList;
  for (auto& device : devices) {
    if (deviceList.empty()) {
      deviceList = std::to_string(device.index());
    } else {
      deviceList += "," + std::to_string(device.index());
    }
  }
  return deviceList;
}

// Get the list of devices from list of tensors
std::vector<at::Device> getDeviceList(const std::vector<at::Tensor>& tensors) {
  std::vector<at::Device> res;
  res.reserve(tensors.size());
  for (auto& tensor : tensors) {
    res.push_back(tensor.device());
  }
  return res;
}

// [Sync Streams] Helper that lets the input ncclStreams to wait for the current
// stream. NCCL communications run on ncclStreams, but input tensors are
// allocated on different streams (i.e., current streams). Communications on
// ncclStreams cannot start before pending input tensor ops on current streams
// finish. Otherwise, ops on two streams might read/write same tensors
// concurrently.
//
// The synchronization above alone is not enough. We also need to make sure
// input tensors are not freed before their usages on ncclStreams finish. This
// can be achieved by calling c10::cuda::CUDACachingAllocator::recordStream,
// which remembers the usage stream (ncclStream), creates an event on the usage
// stream when GC attempts to free the input tensor, and delays GC until that
// event is done.
void syncStreams(
    const std::vector<at::Device>& devices,
    std::vector<at::cuda::CUDAEvent>& ncclEvents,
    std::vector<at::cuda::CUDAStream>& ncclStreams) {
  for (size_t i = 0; i < devices.size(); ++i) {
    at::cuda::CUDAStream& ncclStream = ncclStreams[i];
    at::cuda::CUDAEvent& ncclEvent = ncclEvents[i];
    ncclEvent.record(at::cuda::getCurrentCUDAStream(devices[i].index()));
    ncclEvent.block(ncclStream);
  }
}

// Given a ncclUniqueId, convert it to a string representation that can be put
// in the store.
std::string buildNcclUniqueIdStr(const ncclUniqueId& ncclID) {
  const uint8_t* bytes = reinterpret_cast<const uint8_t*>(&ncclID);
  std::ostringstream oss;
  for (size_t i = 0; i < NCCL_UNIQUE_ID_BYTES; i++) {
    oss << std::hex << static_cast<int>(bytes[i]);
  }
  return oss.str();
}

std::string getNcclAbortedCommStoreKey(const std::string ncclIdStr) {
  return std::string(kNCCLAbortedCommStoreKey) + ":" + ncclIdStr;
}

#ifdef ENABLE_NCCL_P2P_SUPPORT
ncclResult_t ncclAlltoall(
    void* sendbuff,
    void* recvbuff,
    size_t count,
    size_t size,
    ncclDataType_t type,
    ncclComm_t comm,
    cudaStream_t stream) {
  int numranks;
  size_t rankdiff = count * size;
  C10D_NCCL_CHECK(ncclCommCount(comm, &numranks));
  C10D_NCCL_CHECK(ncclGroupStart());
  for (int r = 0; r < numranks; r++) {
    // NCCL uses 0 byte message for synchronization
    // Avoid send/recv when message size is zero
    if (count != 0) {
      C10D_NCCL_CHECK(ncclSend(
          ((char*)sendbuff) + r * rankdiff, count, type, r, comm, stream));
      C10D_NCCL_CHECK(ncclRecv(
          ((char*)recvbuff) + r * rankdiff, count, type, r, comm, stream));
    }
  }
  C10D_NCCL_CHECK(ncclGroupEnd());
  return ncclSuccess;
}

ncclResult_t ncclAlltoallv(
    void* sendbuff,
    const size_t* sendcounts,
    const size_t* senddispls,
    void* recvbuff,
    const size_t* recvcounts,
    const size_t* recvdispls,
    size_t size,
    ncclDataType_t type,
    ncclComm_t comm,
    cudaStream_t stream) {
  int numranks;
  C10D_NCCL_CHECK(ncclCommCount(comm, &numranks));
  C10D_NCCL_CHECK(ncclGroupStart());
  for (int r = 0; r < numranks; r++) {
    // NCCL uses 0 byte message for synchronization
    // Avoid send/recv when message size is zero
    if (sendcounts[r] != 0) {
      C10D_NCCL_CHECK(ncclSend(
          ((char*)sendbuff) + senddispls[r] * size,
          sendcounts[r],
          type,
          r,
          comm,
          stream));
    }
    if (recvcounts[r] != 0) {
      C10D_NCCL_CHECK(ncclRecv(
          ((char*)recvbuff) + recvdispls[r] * size,
          recvcounts[r],
          type,
          r,
          comm,
          stream));
    }
  }
  C10D_NCCL_CHECK(ncclGroupEnd());
  return ncclSuccess;
}
#endif

} // namespace

const int64_t ProcessGroupNCCL::kWatchdogThreadSleepMillis = 10000;
const int64_t ProcessGroupNCCL::kWorkCleanupThreadSleepMillis = 1000;
constexpr int64_t kWaitForAbortCommStoreKey = 1000;
constexpr int64_t kSynchronizeBusyWaitMillis = 10;
const int64_t ProcessGroupNCCL::kProcessGroupNCCLOpTimeoutMillis = 10 * 1000;

ProcessGroupNCCL::WorkNCCL::WorkNCCL(const std::vector<at::Device>& devices)
    : devices_(devices), workStartTime_(std::chrono::steady_clock::now()) {
  // Creates the CUDA event wrappers
  // Note: The actual events are lazily created when first recorded to with
  // DEFAULT_FLAGS = cudaEventDisableTiming.
  cudaEvents_ =
      std::make_shared<std::vector<at::cuda::CUDAEvent>>(devices.size());
  ncclComms_.resize(devices.size());
}

ProcessGroupNCCL::WorkNCCL::~WorkNCCL() {}

bool ProcessGroupNCCL::WorkNCCL::isCompleted() {
  checkAndSetException();
  return exception() || finishedGPUExecutionInternal();
}

bool ProcessGroupNCCL::WorkNCCL::isSuccess() const {
  if (exception()) {
    // Already detected an exception.
    return false;
  }

  return !checkForNCCLErrors(ncclComms_) && finishedGPUExecutionInternal();
}

void ProcessGroupNCCL::WorkNCCL::checkAndSetException() {
  if (exception()) {
    // We already have an exception.
    return;
  }

  auto exception_ptr = checkForNCCLErrors(ncclComms_);
  std::unique_lock<std::mutex> lock(mutex_);
  exception_ = exception_ptr;
}

void ProcessGroupNCCL::WorkNCCL::setException(
    std::exception_ptr exception_ptr) {
  std::unique_lock<std::mutex> lock(mutex_);
  exception_ = exception_ptr;
}

// Helper that checks if the NCCL kernels are completed on the GPUs
bool ProcessGroupNCCL::WorkNCCL::finishedGPUExecution() {
  checkAndSetException();
  return finishedGPUExecutionInternal();
}

bool ProcessGroupNCCL::WorkNCCL::finishedGPUExecutionInternal() const {
  for (size_t i = 0; i < devices_.size(); ++i) {
    // Checking the work's corresponding CUDA events' status
    auto ret = cudaEventQuery((*cudaEvents_)[i]);
    if (ret != cudaSuccess && ret != cudaErrorNotReady) {
      AT_CUDA_CHECK(ret);
    }
    if (ret == cudaErrorNotReady) {
      return false;
    }
  }
  return true;
}

void ProcessGroupNCCL::WorkNCCL::checkAndThrowException() {
  // Set the appropriate exception if found.
  checkAndSetException();

  // Throw an exception, only if we have a valid exception.
  if (exception()) {
    std::rethrow_exception(exception());
  }
}

void ProcessGroupNCCL::WorkNCCL::handleNCCLGuard() {
  std::lock_guard<std::mutex> lock(mutex_);
  completed_ = true;
  if (exception_) {
    std::rethrow_exception(exception_);
  }
}

void ProcessGroupNCCL::WorkNCCL::synchronize() {
  // Call Synchronize without a timeout. We use this method to avoid adding a
  // timeout argument to the public synchronize API.
  synchronizeInternal(kNoTimeout);
}

void ProcessGroupNCCL::WorkNCCL::synchronizeStreams() {
  for (size_t i = 0; i < devices_.size(); ++i) {
    auto currentStream = at::cuda::getCurrentCUDAStream(devices_[i].index());
    // Block the current stream on the NCCL stream
    (*cudaEvents_)[i].block(currentStream);
  }
}

// Waiting on the work's corresponding CUDA events
void ProcessGroupNCCL::WorkNCCL::synchronizeInternal(
    std::chrono::milliseconds timeout) {
  synchronizeStreams();

  // In case of blocking, wait for the operation to complete.
  if (blockingWait_) {
    // Use the passed in timeout if provided, otherwise use the default
    // opTimeout for each WorkNCCL object.
    std::chrono::milliseconds workTimeout =
        timeout == kNoTimeout ? opTimeout_ : timeout;
    // Wait for the operation to complete.
    while (!isCompleted()) {
      if (timedOut()) {
        // When operation times out due to some errors that are not
        // detected by nccl communicators, ncclCommWatchdog can not check this
        // time out error and thus can not abort ncclComms accordingly.
        // So explicitly abort ncclComms here before throwing this timed out
        // exception to users, after this, ncclCommWatchdog can detect nccl
        // communicators are aborted and clean up devNCCLCommMap_ accordingly.
        // if throwing timed out excepiton without aborting nccl communicators
        // here, it was observed that CUDA GPU will have 100% utilization and
        // can not run new events successfully.
        for (const auto& ncclComm : ncclComms_) {
          ncclComm->ncclCommAbort();
          const auto& storeKey = getNcclAbortedCommStoreKey(
              buildNcclUniqueIdStr(ncclComm->getNcclId()));
          store_->set(storeKey, {});
          LOG(INFO) << "Wrote aborted communicator id to store: " << storeKey;
        }
        throw std::runtime_error("Operation timed out!");
      }
      // Check for errors and throw appropriate exception.
      checkAndThrowException();
      std::this_thread::sleep_for(
          std::chrono::milliseconds(kSynchronizeBusyWaitMillis));
    }
    checkAndThrowException();
  }

  // Device synchronize only after we've completed timeout checks.
  if (!barrierTensors_.empty()) {
    // If we use the work to do barrier, we should block here
    for (size_t i = 0; i < devices_.size(); ++i) {
      at::cuda::CUDAGuard gpuGuard(devices_[i]);
      AT_CUDA_CHECK(cudaDeviceSynchronize());
    }
  }
}

// Same as calling synchronize().
bool ProcessGroupNCCL::WorkNCCL::wait(std::chrono::milliseconds timeout) {
  synchronizeInternal(timeout);
  // Always return true, because abort API is not implemented.
  return true;
}

void ProcessGroupNCCL::WorkNCCL::abort() {
  TORCH_CHECK(false, "ProcessGroupNCCL::WorkNCCL::abort not implemented.");
}

void ProcessGroupNCCL::parseNcclBlockingWait() {
  char* blockingWait = getenv(NCCL_BLOCKING_WAIT);
  if (blockingWait != nullptr) {
    auto val = std::stoi(blockingWait);
    if (val == 1) {
      // Make wait() and synchronize() a blocking call.
      blockingWait_ = true;
    } else if (val != 0) {
      throw std::runtime_error(
          "Invalid value for environment variable: " +
          std::string(NCCL_BLOCKING_WAIT));
    }
  }
}

bool ProcessGroupNCCL::WorkNCCL::timedOut() {
  auto currentTimepoint = std::chrono::steady_clock::now();
  return (
      std::chrono::duration_cast<std::chrono::milliseconds>(
          currentTimepoint - workStartTime_) >= opTimeout_);
}

ProcessGroupNCCL::ProcessGroupNCCL(
    const std::shared_ptr<Store>& store,
    int rank,
    int size,
    const std::chrono::milliseconds& opTimeout)
    : ProcessGroup(rank, size),
      store_(store),
      ncclCommCounter_(0),
      terminateProcessGroup_(false),
      opTimeout_(opTimeout) {
  try {
    parseNcclBlockingWait();
  } catch (std::exception& e) {
    throw std::runtime_error(
        "Invalid value for environment variable: " +
        std::string(NCCL_BLOCKING_WAIT));
  }

  // If single-process single-device mode, WorkNCCL::getFuture is supported,
  // so get a dedicated stream for each device to run FutureNCCL then callbacks.
  // Depending on the device index of collective outputs, WorkNCCL passes
  // the corresponding device's then callback stream to FutureNCCL.
  futureNCCLCallbackStreams_.reserve(c10::cuda::device_count());
  for (int device_index = 0; device_index < c10::cuda::device_count();
       device_index++) {
    futureNCCLCallbackStreams_.push_back(std::make_shared<at::cuda::CUDAStream>(
        at::cuda::getStreamFromPool(device_index)));
  }

#ifdef ENABLE_NCCL_ERROR_CHECKING
  ncclCommWatchdogThread_ =
      std::thread(&ProcessGroupNCCL::ncclCommWatchdog, this);
#endif

  workCleanupThread_ = std::thread(&ProcessGroupNCCL::workCleanupLoop, this);
}

ProcessGroupNCCL::~ProcessGroupNCCL() {
  terminateProcessGroup_.store(true);
  watchdogCV_.notify_one();
<<<<<<< HEAD
  workVectorCV_.notify_one();

  std::unique_lock<std::mutex> lock(workListMutex_);
  // Clean up any remaining items in the workList_ instead of waiting for the
  // workCleanup Thread to be scheduled again.
  for (auto it = workList_.begin(); it != workList_.end();
       /* no increment*/) {
    auto& work = *it;
    if (work->isCompleted()) {
      it = workList_.erase(it);
    } else {
      ++it;
    }
  }
  // Wait for workList_ to become empty before proceeding with shutdown.
  workVectorCV_.wait(lock, [&]() -> bool { return workList_.empty(); });
  lock.unlock();

=======
  workListCV_.notify_one();
>>>>>>> 2c379df1
#ifdef ENABLE_NCCL_ERROR_CHECKING
  ncclCommWatchdogThread_.join();
#endif

  {
    // Abort all NCCL Communicators on Process Group Destruction
    std::lock_guard<std::mutex> lock(mutex_);
    for (auto it = devNCCLCommMap_.begin(); it != devNCCLCommMap_.end(); it++) {
      auto& ncclComms = it->second;

      for (const auto& ncclComm : ncclComms) {
        ncclComm->ncclCommAbort();
      }
    }
  }
  workCleanupThread_.join();
}

void ProcessGroupNCCL::ncclCommWatchdog() {
  try {
    ncclCommWatchdogInternal();
    LOG(INFO) << "NCCL watchdog thread terminated normally";
  } catch (std::exception& e) {
    LOG(INFO) << "NCCL watchdog thread terminated with exception: " << e.what();
  } catch (...) {
    LOG(INFO) << "NCCL watchdog thread terminated with unknown exception";
  }
}

void ProcessGroupNCCL::ncclCommWatchdogInternal() {
  while (!terminateProcessGroup_.load()) {
    std::unordered_set<std::string> abortedCommIds;
    std::unordered_set<std::string> allCommIds;

    {
      // Loop through the cache of communicators for NCCL errors.
      std::lock_guard<std::mutex> lock(mutex_);
      for (auto it = devNCCLCommMap_.begin(); it != devNCCLCommMap_.end();
           it++) {
        auto& ncclComms = it->second;

        for (const auto& ncclComm : ncclComms) {
          allCommIds.emplace(buildNcclUniqueIdStr(ncclComm->getNcclId()));
        }

        if (checkForNCCLErrors(ncclComms)) {
          LOG(INFO) << "Received NCCL errors for communicators in the cache";

          LOG(INFO) << "Aborting communicators that received errors";
          // We should not abort the communicators if we are performing a
          // non-blocking wait(). The reason for this is that if we abort the
          // nccl communicator, wait() might not throw exceptions and
          // subsequent operations might run on garbage results.
          // The current model is that when we call wait(), subsequent
          // operations only run after this work is done or we hang forever
          // waiting for the operation to complete.
          for (const auto& ncclComm : ncclComms) {
            ncclComm->ncclCommAbort();
            // Note that we don't remove the aborted communicators from the
            // cache. The reason is that if we do remove the communicator
            // from the cache, it is possible that a new collective operation
            // calls `ncclCommInitRank` to create a new communicator whereas
            // other ranks might have failed/timed out and didn't enter
            // `ncclCommInitRank`. As a result, when there is a failure on
            // a communicator the application receives an exception and its
            // their responsibility to destroy the process group and recreate
            // it to recover from errors.
            abortedCommIds.emplace(buildNcclUniqueIdStr(ncclComm->getNcclId()));
          }
        }
      }
    }

    {
      std::unique_lock<std::mutex> lock(workListMutex_);
      for (auto& work : workList_) {
        work->checkAndSetException();
        // Aborting NCCL Communicators due to errors is already handled above.
        if (work->exception()) {
          continue;
        }

        // Check for Timeouts in the WorkNCCL Operations, and abort all
        // communicators accordingly.
        if (work->timedOut()) {
          std::exception_ptr exception_ptr = std::make_exception_ptr(
              std::runtime_error("NCCL Operation Timed Out"));
          work->setException(exception_ptr);
          for (const auto& ncclComm : work->ncclComms_) {
            ncclComm->ncclCommAbort();
            abortedCommIds.emplace(buildNcclUniqueIdStr(ncclComm->getNcclId()));
          }
        }
      }
    }

    if (blockingWait_) {
      // When we abort a communicator on one rank, it is likely that might cause
      // other ranks to hang indefinitely. As a result, whenever we abort a
      // communicator, we write its ID to the store. The watchdog on other ranks
      // then monitor the store, find an aborted communicator ID and abort their
      // respective communicator as well.

      // Record the aborted communicators locally and in the store.
      for (const auto& abortedCommId : abortedCommIds) {
        abortedComms_.emplace(abortedCommId);
        const auto& storeKey = getNcclAbortedCommStoreKey(abortedCommId);
        store_->set(storeKey, {});
        LOG(INFO) << "Watchdog wrote aborted communicator id to store: "
                  << storeKey;
      }

      // Check for any communicators in the store and abort them if needed.
      for (const auto& commId : allCommIds) {
        if (abortedComms_.find(commId) == abortedComms_.end()) {
          // Check if we need to abort them if not already aborted (shouldn't
          // wait more than the watchdog sleep time.).
          const auto& storeKey = getNcclAbortedCommStoreKey(commId);
          try {
            store_->wait(
                {storeKey},
                std::chrono::milliseconds(kWaitForAbortCommStoreKey));
            LOG(INFO) << "Found key in store: " << storeKey
                      << ", aborting appropriate communicators";

            // Now abort the appropriate communicators.
            std::lock_guard<std::mutex> lock(mutex_);
            auto it = ncclIdToCommMap_.find(commId);
            TORCH_INTERNAL_ASSERT(it != ncclIdToCommMap_.end());
            for (const auto& ncclComm : it->second) {
              ncclComm->ncclCommAbort();
            }
            abortedComms_.emplace(commId);
            LOG(INFO) << "Aborted communicators for key in store: " << storeKey;
          } catch (std::exception& e) {
            VLOG(1) << "Did not find key in store: " << storeKey
                    << ", error: " << e.what();
          }
        }
      }
    }

    std::unique_lock<std::mutex> lock(watchdogCVMutex_);
    watchdogCV_.wait_for(
        lock,
        std::chrono::milliseconds(kWatchdogThreadSleepMillis),
        [&]() -> bool { return terminateProcessGroup_.load(); });
  }
}

void ProcessGroupNCCL::workCleanupLoop() {
  while (!terminateProcessGroup_.load()) {
    std::unique_lock<std::mutex> lock(workListMutex_);
    // We busy-poll the work vector every kWatchdogThreadSleepMillis
    // milliseconds as long as the atomic is True.
    workListCV_.wait_for(
        lock,
        std::chrono::milliseconds(kWorkCleanupThreadSleepMillis),
        [&]() -> bool { return terminateProcessGroup_.load(); });

    for (auto it = workList_.begin(); it != workList_.end();
         /* no increment*/) {
      auto& work = *it;
      if (work->isCompleted()) {
        // Handle Exceptions on failed GPU operations and remove completed
        // workNCCL objects from work vector.
        if (work->finishedGPUExecution()) {
          work->handleNCCLGuard();
        }
        it = workList_.erase(it);
      } else {
        // Increment the iterator if the current WorkNCCL object is not
        // completed.
        ++it;
      }
    }

    if (workList_.empty()) {
      // Notify the main thread if it is blocked in the shutdown sequence,
      // waiting for the work vector to become empty.
      lock.unlock();
      workVectorCV_.notify_one();
    }
  }
}

std::exception_ptr ProcessGroupNCCL::WorkNCCL::checkForNCCLErrors(
    const std::vector<std::shared_ptr<NCCLComm>>& ncclComms) const {
  return checkForNCCLErrorsInternal(ncclComms);
}

std::exception_ptr ProcessGroupNCCL::checkForNCCLErrors(
    const std::vector<std::shared_ptr<NCCLComm>>& ncclComms) {
  return checkForNCCLErrorsInternal(ncclComms);
}

std::exception_ptr ProcessGroupNCCL::checkForNCCLErrorsInternal(
    const std::vector<std::shared_ptr<NCCLComm>>& ncclComms) {
  for (const auto& ncclComm : ncclComms) {
    ncclResult_t ncclAsyncErr = ncclComm->checkForNcclError();
    if (ncclAsyncErr != ncclSuccess) {
      return std::make_exception_ptr(std::runtime_error(
          "NCCL error: " + ncclGetErrorWithVersion(ncclAsyncErr)));
    }
  }

  return nullptr;
}

void ProcessGroupNCCL::broadcastUniqueNCCLID(ncclUniqueId* ncclID) {
  // For every NCCL communicator that we create we need to broadcast
  // a unique ID from rank 0 to all other ranks. This broadcast is
  // done by rank 0 setting a key in the store and all other ranks
  // retrieving the contents of that key. A single process group
  // may create multiple NCCL communicators, so we use a sequence
  // number to differentiate between them.
  std::string storeKey = std::to_string(ncclCommCounter_++);
  if (rank_ == 0) {
    auto vec = std::vector<uint8_t>(
        reinterpret_cast<uint8_t*>(ncclID),
        reinterpret_cast<uint8_t*>(ncclID) + NCCL_UNIQUE_ID_BYTES);
    store_->set(storeKey, vec);
  } else {
    auto vec = store_->get(storeKey);
    TORCH_CHECK(vec.size() == NCCL_UNIQUE_ID_BYTES);
    std::memcpy(ncclID, vec.data(), vec.size());
  }
}

std::vector<std::shared_ptr<NCCLComm>>& ProcessGroupNCCL::getNCCLComm(
    const std::string& devicesKey,
    const std::vector<at::Device>& devices) {
  // Sanity check
  if (devicesKey.empty()) {
    throw std::runtime_error(
        "Not able to create/get the NCCL Communicator since "
        "the GPU devices are not known");
  }

  for (auto& device : devices) {
    usedDeviceIdxs_.insert(device.index());
  }

  {
    std::lock_guard<std::mutex> lock(mutex_);
    if (devNCCLCommMap_.find(devicesKey) != devNCCLCommMap_.end()) {
      // Reuse the cached communicator if there is one.
      return devNCCLCommMap_[devicesKey];
    }
  }

  // NCCL communicator not cached, create a new entry
  std::vector<std::shared_ptr<NCCLComm>> ncclComms;
  ncclComms.resize(devices.size());

  // Create the unique NCCL ID and broadcast it
  ncclUniqueId ncclID;

  if (rank_ == 0) {
    C10D_NCCL_CHECK(ncclGetUniqueId(&ncclID));
  }

  // Broadcast so that each process can have a unique NCCL ID
  broadcastUniqueNCCLID(&ncclID);

  at::cuda::OptionalCUDAGuard gpuGuard;

  std::vector<at::cuda::CUDAStream> streamVal;
  streamVal.reserve(devices.size());

  // Create the NCCL communicators for each GPU
  C10D_NCCL_CHECK(ncclGroupStart());

  for (size_t i = 0; i < devices.size(); ++i) {
    // GPU world size and GPU rank
    int numRanks = getSize() * devices.size();
    int rank = getRank() * devices.size() + i;

    gpuGuard.set_index(devices[i].index());
    ncclComms[i] = NCCLComm::create(numRanks, rank, ncclID);

    // Creates the NCCL streams
    streamVal.push_back(at::cuda::getStreamFromPool());
  }

  C10D_NCCL_CHECK(ncclGroupEnd());

  ncclStreams_.emplace(devicesKey, std::move(streamVal));

  // Note: these events are created with the (default) cudaEventDisableTiming
  // flag This flag provides the best performance when used with
  // cudaStreamWaitEvent() and cudaEventQuery(). Since we here don't measure the
  // performance using cudaEvent, this should be set.
  ncclEvents_.emplace(
      std::piecewise_construct,
      std::make_tuple(devicesKey),
      std::make_tuple(devices.size()));

  // Hold the lock before modifying the cache.
  std::lock_guard<std::mutex> lock(mutex_);

  // Record the communicators based on ncclUniqueId.
  ncclIdToCommMap_.emplace(buildNcclUniqueIdStr(ncclID), ncclComms);

  // Move the NCCL resource to cache
  devNCCLCommMap_.emplace(devicesKey, std::move(ncclComms));
  return devNCCLCommMap_[devicesKey];
}

namespace {

// Check validity of tensor
void check_gpu_single_tensor(const at::Tensor& tensor) {
  if (!tensor.is_cuda() || tensor.is_sparse()) {
    throw std::runtime_error("Tensors must be CUDA and dense");
  }
  if (!tensor.is_contiguous()) {
    throw std::runtime_error("Tensors must be contiguous");
  }
}

// Check that all `tensors' have the same type and shape and are distributed
// across distinct GPUs.
void check_gpu_tensors(const std::vector<at::Tensor>& tensors) {
  if (tensors.size() == 0) {
    throw std::runtime_error("Tensor list must be nonempty");
  }
  if (tensors.size() > static_cast<size_t>(at::cuda::getNumGPUs())) {
    throw std::runtime_error(
        "Tensor list mustn't be larger than the number of available GPUs");
  }

  const auto& first = tensors.front();

  // Set for ensuring that tensors are on separate devices.
  std::unordered_set<decltype(first.get_device())> usedDevices;
  usedDevices.reserve(tensors.size());

  for (const auto& t : tensors) {
    if (!t.is_cuda() || t.is_sparse()) {
      throw std::runtime_error("Tensors must be CUDA and dense");
    }
    if (t.scalar_type() != first.scalar_type()) {
      throw std::runtime_error("Tensors must have identical type");
    }
    if (t.sizes() != first.sizes()) {
      throw std::runtime_error("Tensors must have identical size");
    }
    if (t.strides() != first.strides()) {
      throw std::runtime_error("Tensors must have identical strides");
    }
    if (!t.is_non_overlapping_and_dense()) {
      throw std::runtime_error("Tensors must be non-overlapping and dense");
    }
    const auto inserted = usedDevices.insert(t.get_device()).second;
    if (!inserted) {
      throw std::runtime_error("Tensors must be on distinct GPU devices");
    }
  }
}

// Flatten each list in `tensor_lists' for a gather or scatter operation, and
// ensure compatibility with the corresponding tensor in `other'.
std::vector<at::Tensor> flatten_for_scatter_gather(
    std::vector<std::vector<at::Tensor>>& tensor_lists,
    std::vector<at::Tensor>& other,
    size_t world_size) {
  if (tensor_lists.size() != other.size()) {
    throw std::runtime_error(
        "Tensor list operands to scatter/gather must have the same length");
  }
  const auto num_devices = tensor_lists.size();

  std::vector<at::Tensor> flattened;
  flattened.resize(num_devices);

  for (auto i = size_t{}; i < num_devices; ++i) {
    if (tensor_lists[i].size() != world_size * num_devices) {
      throw std::runtime_error(
          "Tensor list input to scatter/gather must match number of collective"
          " participants");
    }

    // Only check device match for the first tensor in the list; the call to
    // newLikeFlat() below will check the rest.
    if (tensor_lists[i].front().get_device() != other[i].get_device()) {
      throw std::runtime_error(
          "Corresponding input/output tensors to scatter/gather must all reside"
          " on the same device");
    }

    for (const auto& t : tensor_lists[i]) {
      if (t.numel() != other[i].numel()) {
        throw std::runtime_error(
            "All tensor operands to scatter/gather must have the same number of elements");
      }
    }
    // Flatten the tensors (from all ranks) into a single big tensor.
    flattened[i] = newLikeFlat(tensor_lists, i);
  }
  return flattened;
}

} // namespace

std::shared_ptr<ProcessGroupNCCL::WorkNCCL> ProcessGroupNCCL::initWork(
    std::vector<at::Device> devices) {
  return std::make_shared<ProcessGroupNCCL::WorkNCCL>(devices);
}

c10::intrusive_ptr<c10::ivalue::Future> ProcessGroupNCCL::WorkNCCL::
    getFuture() {
  TORCH_INTERNAL_ASSERT(
      outputs_->size() == 1,
      "WorkNCCL's getFuture API is only supported for single-process single-device mode.");
  auto deviceIndex = (*outputs_)[0].device().index();
  // Create a new FutureNCCL object after checking for single-process
  // single-device mode.
  return c10::make_intrusive<FutureNCCL>(
      at::IValue(*outputs_),
      deviceIndex,
      cudaEvents_,
      futureNCCLCallbackStreams_[deviceIndex]);
}

void ProcessGroupNCCL::workEnqueue(
    std::shared_ptr<ProcessGroupNCCL::WorkNCCL> work) {
  if (!terminateProcessGroup_.load()) {
    std::lock_guard<std::mutex> lock(workListMutex_);
    workList_.emplace_back(std::move(work));
  }
}

template <typename Fn, typename PreProcess, typename PostProcess>
std::shared_ptr<ProcessGroup::Work> ProcessGroupNCCL::collective(
    std::vector<at::Tensor>& inputs,
    std::vector<at::Tensor>& outputs,
    Fn fn,
    PreProcess pre,
    PostProcess post) {
  const auto devices = getDeviceList(inputs);
  const auto key = getKeyFromDevices(devices);
  auto& ncclComms = getNCCLComm(key, devices);

  // First let NCCL streams wait for input tensors allocation streams
  syncStreams(devices, ncclEvents_[key], ncclStreams_[key]);

  // Work itself will create the CUDA events on all GPUs of tensors
  auto work = initWork(devices);

  // Store references to outputs and futureNCCLCallbackStream to be used by
  // WorkNCCL::getFuture.
  work->outputs_ = std::make_shared<std::vector<at::Tensor>>(outputs);
  work->futureNCCLCallbackStreams_ = futureNCCLCallbackStreams_;

  at::cuda::OptionalCUDAGuard gpuGuard;

  pre(ncclStreams_[key]);

  for (size_t i = 0; i < inputs.size(); ++i) {
    gpuGuard.set_index(devices[i].index());
    at::cuda::CUDAStream& ncclStream = ncclStreams_[key][i];

    // Both `inputs' and `outputs' are created on a worker stream and used in
    // different ncclStreams.  Hence, both must record the ncclStream to
    // prevent being freed before the collective finishes.
    //
    // We only record `inputs' here, and leave recording `outputs' to `fn' for
    // operations where `inputs' and `outputs' are not the same.
    //
    // See [Sync Streams].
    c10::cuda::CUDACachingAllocator::recordStream(
        inputs[i].storage().data_ptr(), ncclStream);
  }

  {
    AutoNcclGroup nccl_group_guard;
    for (size_t i = 0; i < inputs.size(); ++i) {
      gpuGuard.set_index(devices[i].index());
      at::cuda::CUDAStream& ncclStream = ncclStreams_[key][i];
      C10D_NCCL_CHECK(
          fn(inputs[i], outputs[i], ncclComms[i]->getNcclComm(), ncclStream));
    }
  }

  post(ncclStreams_[key]);

  // Event should only be recorded after the ncclGroupEnd()
  for (size_t i = 0; i < inputs.size(); ++i) {
    at::cuda::CUDAStream& ncclStream = ncclStreams_[key][i];
    (*work->cudaEvents_)[i].record(ncclStream);
    work->ncclComms_[i] = ncclComms[i];
    work->blockingWait_ = blockingWait_;
    work->opTimeout_ = opTimeout_;
    work->store_ = store_;
  }

  workEnqueue(work);

  return work;
}

template <typename Fn>
std::shared_ptr<ProcessGroup::Work> ProcessGroupNCCL::collective(
    std::vector<at::Tensor>& inputs,
    std::vector<at::Tensor>& outputs,
    Fn fn) {
  return collective(
      inputs,
      outputs,
      fn,
      [](std::vector<at::cuda::CUDAStream>&) {},
      [](std::vector<at::cuda::CUDAStream>&) {});
}

std::shared_ptr<ProcessGroup::Work> ProcessGroupNCCL::allreduce(
    std::vector<at::Tensor>& tensors,
    const AllreduceOptions& opts) {
  check_gpu_tensors(tensors);

  return collective(
      tensors,
      tensors,
      [&](at::Tensor& input,
          at::Tensor& output,
          ncclComm_t comm,
          at::cuda::CUDAStream& stream) {
        return ncclAllReduce(
            input.data_ptr(),
            output.data_ptr(),
            input.numel(),
            getNcclDataType(input.scalar_type()),
            getNcclReduceOp(opts.reduceOp, input),
            comm,
            stream.stream());
      });
}

std::shared_ptr<ProcessGroup::Work> ProcessGroupNCCL::allreduce_coalesced(
    std::vector<at::Tensor>& tensors,
    const AllreduceCoalescedOptions& opts) {
  throw std::runtime_error(
      "allreduce_coalesced is currently not supported with NCCL");
}

std::shared_ptr<ProcessGroup::Work> ProcessGroupNCCL::broadcast(
    std::vector<at::Tensor>& tensors,
    const BroadcastOptions& opts) {
  check_gpu_tensors(tensors);

  return collective(
      tensors,
      tensors,
      [&](at::Tensor& input,
          at::Tensor& output,
          ncclComm_t comm,
          at::cuda::CUDAStream& stream) {
        const auto root = opts.rootRank * tensors.size() + opts.rootTensor;
        return ncclBcast(
            input.data_ptr(),
            input.numel(),
            getNcclDataType(input.scalar_type()),
            root,
            comm,
            stream.stream());
      });
}

std::shared_ptr<ProcessGroup::Work> ProcessGroupNCCL::reduce(
    std::vector<at::Tensor>& tensors,
    const ReduceOptions& opts) {
  check_gpu_tensors(tensors);

  return collective(
      tensors,
      tensors,
      [&](at::Tensor& input,
          at::Tensor& output,
          ncclComm_t comm,
          at::cuda::CUDAStream& stream) {
        const auto root = opts.rootRank * tensors.size() + opts.rootTensor;
        return ncclReduce(
            input.data_ptr(),
            output.data_ptr(),
            input.numel(),
            getNcclDataType(input.scalar_type()),
            getNcclReduceOp(opts.reduceOp, input),
            root,
            comm,
            stream.stream());
      });
}

std::shared_ptr<ProcessGroup::Work> ProcessGroupNCCL::allgather(
    std::vector<std::vector<at::Tensor>>& outputTensors,
    std::vector<at::Tensor>& inputTensors,
    const AllgatherOptions& opts) {
  check_gpu_tensors(inputTensors);

  auto outputFlattened =
      flatten_for_scatter_gather(outputTensors, inputTensors, size_);
  check_gpu_tensors(outputFlattened);

  return collective(
      inputTensors,
      outputFlattened,
      [&](at::Tensor& input,
          at::Tensor& output,
          ncclComm_t comm,
          at::cuda::CUDAStream& stream) {
        c10::cuda::CUDACachingAllocator::recordStream(
            output.storage().data_ptr(), stream);
        return ncclAllGather(
            input.data_ptr(),
            output.data_ptr(),
            input.numel(),
            getNcclDataType(input.scalar_type()),
            comm,
            stream.stream());
      },
      [&](std::vector<at::cuda::CUDAStream>& ncclStreams) {},
      [&](std::vector<at::cuda::CUDAStream>& ncclStreams) {
        // Copy the flattened output tensors to the outputs.
        for (size_t i = 0; i < outputTensors.size(); ++i) {
          at::cuda::CUDAStreamGuard guard(ncclStreams[i]);
          for (size_t j = 0; j < outputTensors[0].size(); ++j) {
            // See [Sync Streams].
            c10::cuda::CUDACachingAllocator::recordStream(
                outputTensors[i][j].storage().data_ptr(), ncclStreams[i]);

            outputTensors[i][j].copy_(outputFlattened[i][j], true);
          }
        }
      });
}

std::shared_ptr<ProcessGroup::Work> ProcessGroupNCCL::allgather_coalesced(
    std::vector<std::vector<at::Tensor>>& /* unused */,
    std::vector<at::Tensor>& /* unused */,
    const AllgatherOptions& /* unused */) {
  throw std::runtime_error(
      "ProcessGroupNCCL does not support allgather_coalesced");
}

std::shared_ptr<ProcessGroup::Work> ProcessGroupNCCL::reduce_scatter(
    std::vector<at::Tensor>& outputTensors,
    std::vector<std::vector<at::Tensor>>& inputTensors,
    const ReduceScatterOptions& opts) {
  check_gpu_tensors(outputTensors);

  auto inputFlattened =
      flatten_for_scatter_gather(inputTensors, outputTensors, size_);
  check_gpu_tensors(inputFlattened);

  return collective(
      inputFlattened,
      outputTensors,
      [&](at::Tensor& input,
          at::Tensor& output,
          ncclComm_t comm,
          at::cuda::CUDAStream& stream) {
        c10::cuda::CUDACachingAllocator::recordStream(
            output.storage().data_ptr(), stream);
        return ncclReduceScatter(
            input.data_ptr(),
            output.data_ptr(),
            output.numel(),
            getNcclDataType(input.scalar_type()),
            getNcclReduceOp(opts.reduceOp, input),
            comm,
            stream.stream());
      },
      [&](std::vector<at::cuda::CUDAStream>& ncclStreams) {
        // Copy the input tensors to the flattened inputs.
        for (size_t i = 0; i < inputTensors.size(); ++i) {
          at::cuda::CUDAStreamGuard guard(ncclStreams[i]);
          for (size_t j = 0; j < inputTensors[0].size(); ++j) {
            // See [Sync Streams].
            c10::cuda::CUDACachingAllocator::recordStream(
                inputTensors[i][j].storage().data_ptr(), ncclStreams[i]);

            inputFlattened[i][j].copy_(inputTensors[i][j], true);
          }
        }
      },
      [&](std::vector<at::cuda::CUDAStream>& ncclStreams) {});
}

std::shared_ptr<ProcessGroup::Work> ProcessGroupNCCL::barrier(
    const BarrierOptions& opts) {
  std::vector<at::Device> devices;
  if (usedDeviceIdxs_.empty()) {
    // This means there is not yet a NCCL collective being called
    // Here we have to use the best guesses and will use a single GPU to call
    // allreduce to achieve barrier.
    // In case the multiple processes fall into the same node, we use rank to
    // ensure that each process is on a different GPU
    auto numGPUs = at::cuda::getNumGPUs();
    int16_t deviceIdx = static_cast<int16_t>(rank_ % numGPUs);
    devices.push_back(at::Device(at::DeviceType::CUDA, deviceIdx));
  } else {
    for (auto usedDeviceIdx : usedDeviceIdxs_) {
      devices.push_back(at::Device(at::DeviceType::CUDA, usedDeviceIdx));
    }
  }

  std::vector<at::Tensor> barrierTensors;
  barrierTensors.reserve(devices.size());

  at::cuda::OptionalCUDAGuard gpuGuard;
  for (auto& device : devices) {
    gpuGuard.set_index(device.index());
    barrierTensors.push_back(at::empty(
        {1},
        at::TensorOptions().device(at::DeviceType::CUDA).dtype(at::kByte)));
  }

  // All reduce to achieve the barrier
  auto work = allreduce(barrierTensors);

  // Work will take over barrierTensors
  auto ncclWork = dynamic_cast<ProcessGroupNCCL::WorkNCCL*>(work.get());
  TORCH_CHECK(ncclWork);
  ncclWork->barrierTensors_ = std::move(barrierTensors);

  return work;
}

#ifdef ENABLE_NCCL_P2P_SUPPORT
std::shared_ptr<ProcessGroup::Work> ProcessGroupNCCL::alltoall_base(
    at::Tensor& outputTensor,
    at::Tensor& inputTensor,
    std::vector<int64_t>& outputSplitSizes,
    std::vector<int64_t>& inputSplitSizes,
    const AllToAllOptions& /* unused */) {
  check_gpu_single_tensor(outputTensor);
  check_gpu_single_tensor(inputTensor);
  if (outputSplitSizes.size() == 0 && inputSplitSizes.size() == 0) {
    std::vector<at::Tensor> inputTensors = {inputTensor};
    std::vector<at::Tensor> outputTensors = {outputTensor};
    return collective(
        inputTensors,
        outputTensors,
        [&](at::Tensor& input,
            at::Tensor& output,
            ncclComm_t comm,
            at::cuda::CUDAStream& stream) {
          return ncclAlltoall(
              input.data_ptr(),
              output.data_ptr(),
              input.numel() / size_,
              input.element_size(),
              getNcclDataType(input.scalar_type()),
              comm,
              stream.stream());
        });
  } else {
    c10d::checkSplitSizes(inputSplitSizes, inputTensor, size_);
    c10d::checkSplitSizes(outputSplitSizes, outputTensor, size_);
    std::vector<at::Tensor> inputTensors = {inputTensor};
    std::vector<at::Tensor> outputTensors = {outputTensor};
    return collective(
        inputTensors,
        outputTensors,
        [&](at::Tensor& input,
            at::Tensor& output,
            ncclComm_t comm,
            at::cuda::CUDAStream& stream) {
          std::vector<size_t> send_lengths(size_);
          std::vector<size_t> recv_lengths(size_);
          std::vector<size_t> send_offsets(size_);
          std::vector<size_t> recv_offsets(size_);
          c10d::computeLengthsAndOffsets(
              inputSplitSizes, input, &send_lengths, &send_offsets);
          c10d::computeLengthsAndOffsets(
              outputSplitSizes, output, &recv_lengths, &recv_offsets);
          return ncclAlltoallv(
              input.data_ptr(),
              send_lengths.data(),
              send_offsets.data(),
              output.data_ptr(),
              recv_lengths.data(),
              recv_offsets.data(),
              input.element_size(),
              getNcclDataType(input.scalar_type()),
              comm,
              stream.stream());
        });
  }
}
#else
std::shared_ptr<ProcessGroup::Work> ProcessGroupNCCL::alltoall_base(
    at::Tensor& /* unused */,
    at::Tensor& /* unused */,
    std::vector<int64_t>& /* unused */,
    std::vector<int64_t>& /* unused */,
    const AllToAllOptions& /* unused */) {
  throw std::runtime_error(
      "ProcessGroupNCCL only supports alltoall* for NCCL lib version >= 2.7.0");
}
#endif

std::shared_ptr<ProcessGroup::Work> ProcessGroupNCCL::alltoall(
    std::vector<at::Tensor>& /* unused */,
    std::vector<at::Tensor>& /* unused */,
    const AllToAllOptions& /* unused */) {
  throw std::runtime_error("ProcessGroupNCCL does not support alltoall");
}

std::shared_ptr<ProcessGroup::Work> ProcessGroupNCCL::gather(
    std::vector<std::vector<at::Tensor>>& /* unused */,
    std::vector<at::Tensor>& /* unused */,
    const GatherOptions& /* unused */) {
  throw std::runtime_error("ProcessGroupNCCL does not support gather");
}

std::shared_ptr<ProcessGroup::Work> ProcessGroupNCCL::scatter(
    std::vector<at::Tensor>& /* unused */,
    std::vector<std::vector<at::Tensor>>& /* unused */,
    const ScatterOptions& /* unused */) {
  throw std::runtime_error("ProcessGroupNCCL does not support scatter");
}

std::shared_ptr<ProcessGroup::Work> ProcessGroupNCCL::send(
    std::vector<at::Tensor>& /* unused */,
    int /* unused */,
    int /* unused */) {
  throw std::runtime_error("ProcessGroupNCCL does not support send");
}

std::shared_ptr<ProcessGroup::Work> ProcessGroupNCCL::recv(
    std::vector<at::Tensor>& /* unused */,
    int /* unused */,
    int /* unused */) {
  throw std::runtime_error("ProcessGroupNCCL does not support recv");
}

std::shared_ptr<ProcessGroup::Work> ProcessGroupNCCL::recvAnysource(
    std::vector<at::Tensor>& /* unused */,
    int /* unused */) {
  throw std::runtime_error("ProcessGroupNCCL does not support recv");
}

std::shared_ptr<ProcessGroup::Work> ProcessGroupNCCL::allgather_base(
    at::Tensor& /*unused */,
    at::Tensor& /*unused */,
    const AllgatherOptions& /*unused */) {
  throw std::runtime_error(
      "no support for allgather_base in NCCL process group");
}

} // namespace c10d<|MERGE_RESOLUTION|>--- conflicted
+++ resolved
@@ -451,10 +451,11 @@
 ProcessGroupNCCL::~ProcessGroupNCCL() {
   terminateProcessGroup_.store(true);
   watchdogCV_.notify_one();
-<<<<<<< HEAD
-  workVectorCV_.notify_one();
+  workListCV_.notify_one();
 
   std::unique_lock<std::mutex> lock(workListMutex_);
+  // TODO: We can potentially merge this functionality into the workCleanup
+  // thread or just allow the destructor to free workList_.
   // Clean up any remaining items in the workList_ instead of waiting for the
   // workCleanup Thread to be scheduled again.
   for (auto it = workList_.begin(); it != workList_.end();
@@ -467,12 +468,9 @@
     }
   }
   // Wait for workList_ to become empty before proceeding with shutdown.
-  workVectorCV_.wait(lock, [&]() -> bool { return workList_.empty(); });
+  workListCV_.wait(lock, [&]() -> bool { return workList_.empty(); });
   lock.unlock();
 
-=======
-  workListCV_.notify_one();
->>>>>>> 2c379df1
 #ifdef ENABLE_NCCL_ERROR_CHECKING
   ncclCommWatchdogThread_.join();
 #endif
@@ -654,7 +652,7 @@
       // Notify the main thread if it is blocked in the shutdown sequence,
       // waiting for the work vector to become empty.
       lock.unlock();
-      workVectorCV_.notify_one();
+      workListCV_.notify_one();
     }
   }
 }

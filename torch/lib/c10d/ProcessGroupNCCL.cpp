#include <c10d/ProcessGroupNCCL.hpp>

#include <map>
#include <tuple>
#include <unordered_set>

#include <THC/THC.h>

#include <ATen/cuda/CUDAContext.h>
#include <c10/cuda/CUDAGuard.h>
#include <torch/csrc/cuda/nccl.h>

#include <c10d/Utils.hpp>
namespace c10d {

constexpr const char* const kNCCLAbortedCommStoreKey = "NCCLABORTEDCOMM";

namespace {

// RAII helper class to manage NCCL group API and CUDA free mutex.
// The destructor is allowed to throw since this helper class only
// manages group and lock lifetimes.
struct AutoNcclGroup {
  AutoNcclGroup() {
    (c10::cuda::CUDACachingAllocator::getFreeMutex())->lock();
#if defined(NCCL_MAJOR) && (NCCL_MAJOR >= 2)
    C10D_NCCL_CHECK(ncclGroupStart());
#endif
  }
  ~AutoNcclGroup() noexcept(false) {
#if defined(NCCL_MAJOR) && (NCCL_MAJOR >= 2)
    C10D_NCCL_CHECK(ncclGroupEnd());
#endif
    (c10::cuda::CUDACachingAllocator::getFreeMutex())->unlock();
  }
};

// NCCL op mapping
const std::map<ReduceOp, ncclRedOp_t> ncclOp = {
    {ReduceOp::MIN, ncclMin},
    {ReduceOp::MAX, ncclMax},
    {ReduceOp::SUM, ncclSum},
    {ReduceOp::PRODUCT, ncclProd},
};

// NCCL type typing
std::map<at::ScalarType, ncclDataType_t> ncclDataType = {
    {at::kChar, ncclInt8},
    {at::kByte, ncclUint8},
    {at::kFloat, ncclFloat},
    {at::kDouble, ncclDouble},
    {at::kInt, ncclInt32},
    {at::kLong, ncclInt64},
    {at::kHalf, ncclHalf},
    {at::kBool, ncclUint8},
#if defined(__HIP_PLATFORM_HCC__) && HIP_VERSION >= 301
    {at::kBFloat16, ncclBfloat16},
#endif
};

// Helper function that gets the data type and issues error if not supported
ncclDataType_t getNcclDataType(at::ScalarType type) {
  auto it = ncclDataType.find(type);
  TORCH_CHECK(
      it != ncclDataType.end(),
      "Input tensor data type is not supported for NCCL process group: ",
      type);
  return it->second;
}

ncclRedOp_t getNcclReduceOp(const ReduceOp reduceOp, at::Tensor& input) {
  try {
    if (reduceOp == ReduceOp::SUM && input.scalar_type() == at::kBool) {
      // For bool tensors, map sum to max, which both represent a bitwise or.
      // This is to prevent overflow issues with sum, since we use uint8 to
      // represent a bool (see ncclDataType mapping).
      return ncclMax;
    }
    return ncclOp.at(reduceOp);
  } catch (const std::out_of_range& e) {
    switch (reduceOp) {
      case ReduceOp::BAND:
        throw std::runtime_error("Cannot use ReduceOp.BAND with NCCL");
        break;
      case ReduceOp::BOR:
        throw std::runtime_error("Cannot use ReduceOp.BOR with NCCL");
        break;
      case ReduceOp::BXOR:
        throw std::runtime_error("Cannot use ReduceOp.BXOR with NCCL");
        break;
      default:
        throw std::runtime_error("Unhandled ReduceOp");
        break;
    }
  }
}

// Get the deviceList String from the list of devices
std::string getKeyFromDevices(const std::vector<at::Device>& devices) {
  std::string deviceList;
  for (auto& device : devices) {
    if (deviceList.empty()) {
      deviceList = std::to_string(device.index());
    } else {
      deviceList += "," + std::to_string(device.index());
    }
  }
  return deviceList;
}

std::string getKeySendRecv(int myRank, int peer) {
  int lowRank = myRank < peer ? myRank : peer;
  int highRank = myRank < peer ? peer : myRank;
  std::string sendRecvPair = std::to_string(lowRank) + ":" + std::to_string(highRank);
  return sendRecvPair;
}

// Get the list of devices from list of tensors
std::vector<at::Device> getDeviceList(const std::vector<at::Tensor>& tensors) {
  std::vector<at::Device> res;
  res.reserve(tensors.size());
  for (auto& tensor : tensors) {
    res.push_back(tensor.device());
  }
  return res;
}

// [Sync Streams] Helper that lets the input ncclStreams to wait for the current
// stream. NCCL communications run on ncclStreams, but input tensors are
// allocated on different streams (i.e., current streams). Communications on
// ncclStreams cannot start before pending input tensor ops on current streams
// finish. Otherwise, ops on two streams might read/write same tensors
// concurrently.
//
// The synchronization above alone is not enough. We also need to make sure
// input tensors are not freed before their usages on ncclStreams finish. This
// can be achieved by calling c10::cuda::CUDACachingAllocator::recordStream,
// which remembers the usage stream (ncclStream), creates an event on the usage
// stream when GC attempts to free the input tensor, and delays GC until that
// event is done.
void syncStreams(
    const std::vector<at::Device>& devices,
    std::vector<at::cuda::CUDAEvent>& ncclEvents,
    std::vector<at::cuda::CUDAStream>& ncclStreams) {
  for (size_t i = 0; i < devices.size(); ++i) {
    at::cuda::CUDAStream& ncclStream = ncclStreams[i];
    at::cuda::CUDAEvent& ncclEvent = ncclEvents[i];
    ncclEvent.record(at::cuda::getCurrentCUDAStream(devices[i].index()));
    ncclEvent.block(ncclStream);
  }
}

// Given a ncclUniqueId, convert it to a string representation that can be put
// in the store.
std::string buildNcclUniqueIdStr(const ncclUniqueId& ncclID) {
  const uint8_t* bytes = reinterpret_cast<const uint8_t*>(&ncclID);
  std::ostringstream oss;
  for (size_t i = 0; i < NCCL_UNIQUE_ID_BYTES; i++) {
    oss << std::hex << static_cast<int>(bytes[i]);
  }
  return oss.str();
}

std::string getNcclAbortedCommStoreKey(const std::string ncclIdStr) {
  return std::string(kNCCLAbortedCommStoreKey) + ":" + ncclIdStr;
}

#ifdef ENABLE_NCCL_P2P_SUPPORT

ncclResult_t ncclAlltoallv(
    void* sendbuff,
    const size_t* sendcounts,
    const size_t* senddispls,
    void* recvbuff,
    const size_t* recvcounts,
    const size_t* recvdispls,
    size_t size,
    ncclDataType_t type,
    ncclComm_t comm,
    cudaStream_t stream) {
  int numranks;
  C10D_NCCL_CHECK(ncclCommCount(comm, &numranks));
  C10D_NCCL_CHECK(ncclGroupStart());
  for (int r = 0; r < numranks; r++) {
    // NCCL uses 0 byte message for synchronization
    // Avoid send/recv when message size is zero
    if (sendcounts[r] != 0) {
      C10D_NCCL_CHECK(ncclSend(
          ((char*)sendbuff) + senddispls[r] * size,
          sendcounts[r],
          type,
          r,
          comm,
          stream));
    }
    if (recvcounts[r] != 0) {
      C10D_NCCL_CHECK(ncclRecv(
          ((char*)recvbuff) + recvdispls[r] * size,
          recvcounts[r],
          type,
          r,
          comm,
          stream));
    }
  }
  C10D_NCCL_CHECK(ncclGroupEnd());
  return ncclSuccess;
}
#endif

} // namespace

const int64_t ProcessGroupNCCL::kWatchdogThreadSleepMillis = 10000;
const int64_t ProcessGroupNCCL::kWorkCleanupThreadSleepMillis = 1000;
constexpr int64_t kWaitForAbortCommStoreKey = 1000;
constexpr int64_t kSynchronizeBusyWaitMillis = 10;
const int64_t ProcessGroupNCCL::kProcessGroupNCCLOpTimeoutMillis = 10 * 1000;
thread_local uint64_t ProcessGroupNCCL::ncclActiveGroupCounter_ = 0;

std::ostream& operator<<(
    std::ostream& output,
    const ProcessGroupNCCL::WorkNCCL& workNCCL) {
  return output << "WorkNCCL("
                << "OpType=" << opTypeToString(workNCCL.opType_)
                << ", TensorShape=" << (*workNCCL.outputs_)[0].sizes()
                << ", Timeout(ms)=" << workNCCL.opTimeout_.count() << ")";
}

ProcessGroupNCCL::WorkNCCL::WorkNCCL(
    const std::vector<at::Device>& devices,
    int rank,
    OpType opType)
    : Work(rank, opType),
      devices_(devices),
      workStartTime_(std::chrono::steady_clock::now()) {
  // Creates the CUDA event wrappers
  // Note: The actual events are lazily created when first recorded to with
  // DEFAULT_FLAGS = cudaEventDisableTiming.
  cudaEvents_ =
      std::make_shared<std::vector<at::cuda::CUDAEvent>>(devices.size());
  ncclComms_.resize(devices.size());
}

ProcessGroupNCCL::WorkNCCL::WorkNCCL(const WorkNCCL& w)
    : Work(w.rank_, w.opType_),
      std::enable_shared_from_this<WorkNCCL>(w),
      devices_(w.devices_),
      cudaEvents_(w.cudaEvents_),
      ncclComms_(w.ncclComms_),
      blockingWait_(w.blockingWait_),
      opTimeout_(w.opTimeout_),
      workStartTime_(w.workStartTime_) {
  completed_ = w.completed_;
  exception_ = w.exception_;
}

ProcessGroupNCCL::WorkNCCL::~WorkNCCL() {}

bool ProcessGroupNCCL::WorkNCCL::isCompleted() {
  checkAndSetException();
  return exception() || finishedGPUExecutionInternal();
}

bool ProcessGroupNCCL::WorkNCCL::isSuccess() const {
  if (exception()) {
    // Already detected an exception.
    return false;
  }

  return !checkForNCCLErrors(ncclComms_) && finishedGPUExecutionInternal();
}

void ProcessGroupNCCL::WorkNCCL::checkAndSetException() {
  if (exception()) {
    // We already have an exception.
    return;
  }

  auto exception_ptr = checkForNCCLErrors(ncclComms_);
  std::unique_lock<std::mutex> lock(mutex_);
  exception_ = exception_ptr;
}

void ProcessGroupNCCL::WorkNCCL::setException(
    std::exception_ptr exception_ptr) {
  std::unique_lock<std::mutex> lock(mutex_);
  exception_ = exception_ptr;
}

// Helper that checks if the NCCL kernels are completed on the GPUs
bool ProcessGroupNCCL::WorkNCCL::finishedGPUExecution() {
  checkAndSetException();
  return finishedGPUExecutionInternal();
}

bool ProcessGroupNCCL::WorkNCCL::finishedGPUExecutionInternal() const {
  for (size_t i = 0; i < devices_.size(); ++i) {
    // Checking the work's corresponding CUDA events' status
    auto ret = cudaEventQuery((*cudaEvents_)[i]);
    if (ret != cudaSuccess && ret != cudaErrorNotReady) {
      AT_CUDA_CHECK(ret);
    }
    if (ret == cudaErrorNotReady) {
      return false;
    }
  }
  return true;
}

void ProcessGroupNCCL::WorkNCCL::checkAndThrowException() {
  // Set the appropriate exception if found.
  checkAndSetException();

  // Throw an exception, only if we have a valid exception.
  if (exception()) {
    std::rethrow_exception(exception());
  }
}

void ProcessGroupNCCL::WorkNCCL::handleNCCLGuard() {
  std::lock_guard<std::mutex> lock(mutex_);
  completed_ = true;
  if (exception_) {
    auto exceptionMsg = c10::str(
        "Some NCCL operations have failed or timed out. Due to the ",
        "asynchronous nature of CUDA kernels, subsequent GPU operations ",
        "might run on corrupted/incomplete data. To avoid this inconsistency, ",
        "we are taking the entire process down.");
    LOG(ERROR) << exceptionMsg;
    std::rethrow_exception(exception_);
  }
}

void ProcessGroupNCCL::WorkNCCL::synchronize() {
  // Call Synchronize without a timeout. We use this method to avoid adding a
  // timeout argument to the public synchronize API.
  synchronizeInternal(kNoTimeout);
}

void ProcessGroupNCCL::WorkNCCL::synchronizeStreams() {
  for (size_t i = 0; i < devices_.size(); ++i) {
    auto currentStream = at::cuda::getCurrentCUDAStream(devices_[i].index());
    // Block the current stream on the NCCL stream
    (*cudaEvents_)[i].block(currentStream);
  }
}

// Waiting on the work's corresponding CUDA events
void ProcessGroupNCCL::WorkNCCL::synchronizeInternal(
    std::chrono::milliseconds timeout) {
  synchronizeStreams();

  // In case of blocking, wait for the operation to complete.
  if (blockingWait_) {
    // Use the passed in timeout if provided, otherwise use the default
    // opTimeout for each WorkNCCL object.
    std::chrono::milliseconds workTimeout =
        timeout == kNoTimeout ? opTimeout_ : timeout;
    // Wait for the operation to complete.
    while (!isCompleted()) {
      if (timedOut()) {
        // When operation times out due to some errors that are not
        // detected by nccl communicators, ncclCommWatchdog can not check this
        // time out error and thus can not abort ncclComms accordingly.
        // So explicitly abort ncclComms here before throwing this timed out
        // exception to users, after this, ncclCommWatchdog can detect nccl
        // communicators are aborted and clean up devNCCLCommMap_ accordingly.
        // if throwing timed out excepiton without aborting nccl communicators
        // here, it was observed that CUDA GPU will have 100% utilization and
        // can not run new events successfully.
        for (const auto& ncclComm : ncclComms_) {
          ncclComm->ncclCommAbort();
          const auto& storeKey = getNcclAbortedCommStoreKey(
              buildNcclUniqueIdStr(ncclComm->getNcclId()));
          auto rankStr = std::to_string(rank_);
          store_->set(
              storeKey,
              std::vector<uint8_t>(
                  reinterpret_cast<const uint8_t*>(rankStr.data()),
                  reinterpret_cast<const uint8_t*>(rankStr.data()) +
                      rankStr.size()));
          LOG(INFO) << "[Rank " << rank_
                    << "] Wrote aborted communicator id to store: " << storeKey;
        }
        LOG(INFO) << "[Rank " << rank_
                  << "] Caught collective operation timeout for work: "
                  << (*this);
        throw std::runtime_error("Operation timed out!");
      }
      // Check for errors and throw appropriate exception.
      checkAndThrowException();
      std::this_thread::sleep_for(
          std::chrono::milliseconds(kSynchronizeBusyWaitMillis));
    }
    checkAndThrowException();
  }

  // Device synchronize only after we've completed timeout checks.
  if (!barrierTensors_.empty()) {
    // If we use the work to do barrier, we should block here
    for (size_t i = 0; i < devices_.size(); ++i) {
      at::cuda::CUDAGuard gpuGuard(devices_[i]);
      AT_CUDA_CHECK(cudaDeviceSynchronize());
    }
  }
}

// Same as calling synchronize().
bool ProcessGroupNCCL::WorkNCCL::wait(std::chrono::milliseconds timeout) {
  synchronizeInternal(timeout);
  // Always return true, because abort API is not implemented.
  return true;
}

void ProcessGroupNCCL::WorkNCCL::abort() {
  TORCH_CHECK(false, "ProcessGroupNCCL::WorkNCCL::abort not implemented.");
}

void ProcessGroupNCCL::parseNcclBlockingWait() {
  char* blockingWait = getenv(NCCL_BLOCKING_WAIT);
  if (blockingWait != nullptr) {
    auto val = std::stoi(blockingWait);
    if (val == 1) {
      // Make wait() and synchronize() a blocking call.
      blockingWait_ = true;
    } else if (val != 0) {
      throw std::runtime_error(
          "Invalid value for environment variable: " +
          std::string(NCCL_BLOCKING_WAIT));
    }
  }
}

void ProcessGroupNCCL::parseNcclAsyncErrorHandling() {
  char* errorHandle = getenv(NCCL_ASYNC_ERROR_HANDLING);
  if (errorHandle != nullptr) {
    auto val = std::stoi(errorHandle);
    if (val == 1) {
      asyncErrorHandling_ = true;
    } else if (val != 0) {
      throw std::runtime_error(
          "Invalid value for environment variable: " +
          std::string(NCCL_ASYNC_ERROR_HANDLING));
    }
  }
}

bool ProcessGroupNCCL::WorkNCCL::timedOut() {
  auto currentTimepoint = std::chrono::steady_clock::now();
  return (
      std::chrono::duration_cast<std::chrono::milliseconds>(
          currentTimepoint - workStartTime_) >= opTimeout_);
}

ProcessGroupNCCL::ProcessGroupNCCL(
    const std::shared_ptr<Store>& store,
    int rank,
    int size,
    Options options)
    : ProcessGroup(rank, size),
      store_(store),
      ncclCommCounter_(0),
      terminateProcessGroup_(false),
      opTimeout_(options.opTimeout),
      futureNCCLCallbackStreams_(c10::cuda::device_count()),
      isHighPriorityStream_(options.isHighPriorityStream) {
  TORCH_CHECK(at::cuda::getNumGPUs() != 0,
    "ProcessGroupNCCL is only supported with GPUs, no GPUs found!");
  try {
    parseNcclBlockingWait();
  } catch (std::exception& e) {
    throw std::runtime_error(
        "Invalid value for environment variable: " +
        std::string(NCCL_BLOCKING_WAIT));
  }
  try {
    parseNcclAsyncErrorHandling();
  } catch (std::exception& e) {
    throw std::runtime_error(
        "Invalid value for environment variable: " +
        std::string(NCCL_ASYNC_ERROR_HANDLING));
  }

#ifdef ENABLE_NCCL_ERROR_CHECKING
  ncclCommWatchdogThread_ =
      std::thread(&ProcessGroupNCCL::ncclCommWatchdog, this);
#endif

  if (asyncErrorHandling_) {
    workCleanupThread_ = std::thread(&ProcessGroupNCCL::workCleanupLoop, this);
  }
  LOG(INFO) << "[Rank " << rank_
            << "] ProcessGroupNCCL initialized with following options:"
            << "\nNCCL_ASYNC_ERROR_HANDLING: " << asyncErrorHandling_
            << "\nNCCL_BLOCKING_WAIT: " << blockingWait_
            << "\nTIMEOUT(ms): " << opTimeout_.count()
            << "\nUSE_HIGH_PRIORITY_STREAM: " << isHighPriorityStream_;
}

ProcessGroupNCCL::~ProcessGroupNCCL() {
  terminateProcessGroup_.store(true);

  watchdogCV_.notify_one();
#ifdef ENABLE_NCCL_ERROR_CHECKING
  ncclCommWatchdogThread_.join();
#endif

  {
    // Abort all NCCL Communicators on Process Group Destruction
    std::lock_guard<std::mutex> lock(mutex_);
    for (auto it = devNCCLCommMap_.begin(); it != devNCCLCommMap_.end(); it++) {
      auto& ncclComms = it->second;

      for (const auto& ncclComm : ncclComms) {
        ncclComm->ncclCommAbort();
      }
    }
  }

  if (asyncErrorHandling_) {
    workMetaListCV_.notify_one();
    workCleanupThread_.join();
  }
}

void ProcessGroupNCCL::abortTimedOutCollectives(std::unordered_set<std::string>& abortedCommIds) {
  std::unique_lock<std::mutex> lock(workMetaListMutex_);
  for (auto& work : workMetaList_) {
    work.checkAndSetException();
    // Aborting NCCL Communicators due to errors is already handled above.
    if (work.exception()) {
      continue;
    }

    // Check for Timeouts in the WorkNCCL Operations, and abort all
    // communicators accordingly.
    if (work.timedOut()) {
      LOG(INFO) << "[" << rank_ << "] caught collective operation timeout";
      std::exception_ptr exception_ptr = std::make_exception_ptr(
          std::runtime_error("NCCL Operation Timed Out"));
      work.setException(exception_ptr);
      for (const auto& ncclComm : work.ncclComms_) {
        ncclComm->ncclCommAbort();
        abortedCommIds.emplace(buildNcclUniqueIdStr(ncclComm->getNcclId()));
      }
    }
  }
}

void ProcessGroupNCCL::ncclCommWatchdog() {
  try {
    LOG(INFO) << "[Rank " << rank_ << "] NCCL watchdog thread started!";
    ncclCommWatchdogInternal();
    LOG(INFO) << "[Rank " << rank_
              << "] NCCL watchdog thread terminated normally";
  } catch (std::exception& e) {
    LOG(INFO) << "[Rank " << rank_
              << "] NCCL watchdog thread terminated with exception: "
              << e.what();
  } catch (...) {
    LOG(INFO) << "[Rank " << rank_
              << "] NCCL watchdog thread terminated with unknown exception";
  }
}

void ProcessGroupNCCL::ncclCommWatchdogInternal() {
  while (!terminateProcessGroup_.load()) {
    std::unordered_set<std::string> abortedCommIds;
    std::unordered_set<std::string> allCommIds;

    {
      // Loop through the cache of communicators for NCCL errors.
      std::lock_guard<std::mutex> lock(mutex_);
      for (auto it = devNCCLCommMap_.begin(); it != devNCCLCommMap_.end();
           it++) {
        auto& ncclComms = it->second;

        for (const auto& ncclComm : ncclComms) {
          allCommIds.emplace(buildNcclUniqueIdStr(ncclComm->getNcclId()));
        }

        if (checkForNCCLErrors(ncclComms)) {
          LOG(INFO) << "[Rank " << rank_
                    << "] Received NCCL errors for communicators in the cache";

          if (blockingWait_ || asyncErrorHandling_) {
            LOG(INFO) << "[Rank " << rank_
                      << "] Aborting communicators that received errors";
            // We abort NCCL communicators that have received errors from this
            // thread, and exceptions are set on the corresponding work objects.
            // The workCleanupThread will then loop through the unfinished
            // collectives and throw exceptions if an exception has been set on
            // any of the work objects from this thread.
            for (const auto& ncclComm : ncclComms) {
              ncclComm->ncclCommAbort();
              // Note that we don't remove the aborted communicators from the
              // cache. The reason is that if we do remove the communicator
              // from the cache, it is possible that a new collective operation
              // calls `ncclCommInitRank` to create a new communicator whereas
              // other ranks might have failed/timed out and didn't enter
              // `ncclCommInitRank`. As a result, when there is a failure on
              // a communicator the application receives an exception and its
              // their responsibility to destroy the process group and recreate
              // it to recover from errors.
              abortedCommIds.emplace(
                  buildNcclUniqueIdStr(ncclComm->getNcclId()));
            }
          }
        }
      }
    }

    if (asyncErrorHandling_) {
<<<<<<< HEAD
      abortTimedOutCollectives(abortedCommIds);
=======
      std::unique_lock<std::mutex> lock(workMetaListMutex_);
      for (auto& work : workMetaList_) {
        work.checkAndSetException();
        // Aborting NCCL Communicators due to errors is already handled above.
        if (work.exception()) {
          continue;
        }

        // Check for Timeouts in the WorkNCCL Operations, and abort all
        // communicators accordingly.
        if (work.timedOut()) {
          LOG(INFO)
              << "[Rank " << rank_
              << "] Watchdog caught collective operation timeout for work: "
              << work;
          std::exception_ptr exception_ptr = std::make_exception_ptr(
              std::runtime_error("NCCL Operation Timed Out"));
          work.setException(exception_ptr);
          for (const auto& ncclComm : work.ncclComms_) {
            ncclComm->ncclCommAbort();
            abortedCommIds.emplace(buildNcclUniqueIdStr(ncclComm->getNcclId()));
          }
        }
      }
>>>>>>> a3caa719
    }

    if (blockingWait_) {
      // When we abort a communicator on one rank, it is likely that might cause
      // other ranks to hang indefinitely. As a result, whenever we abort a
      // communicator, we write its ID to the store. The watchdog on other ranks
      // then monitor the store, find an aborted communicator ID and abort their
      // respective communicator as well.

      // Record the aborted communicators locally and in the store.
      for (const auto& abortedCommId : abortedCommIds) {
        abortedComms_.emplace(abortedCommId);
        const auto& storeKey = getNcclAbortedCommStoreKey(abortedCommId);
        auto rankStr = std::to_string(rank_);
        store_->set(
            storeKey,
            std::vector<uint8_t>(
                reinterpret_cast<const uint8_t*>(rankStr.data()),
                reinterpret_cast<const uint8_t*>(rankStr.data()) +
                    rankStr.size()));
        LOG(INFO) << "[Rank " << rank_
                  << "] Watchdog wrote aborted communicator id to store: "
                  << storeKey;
      }

      // Check for any communicators in the store and abort them if needed.
      for (const auto& commId : allCommIds) {
        if (abortedComms_.find(commId) == abortedComms_.end()) {
          // Check if we need to abort them if not already aborted (shouldn't
          // wait more than the watchdog sleep time.).
          const auto& storeKey = getNcclAbortedCommStoreKey(commId);
          try {
            store_->wait(
                {storeKey},
                std::chrono::milliseconds(kWaitForAbortCommStoreKey));
            auto val = store_->get(storeKey);
            std::string rank(reinterpret_cast<char*>(val.data()), val.size());
            LOG(INFO) << "[Rank " << rank_
                      << "] Found key in store: " << storeKey
                      << ", from rank: " << rank
                      << ", aborting appropriate communicators";

            // Now abort the appropriate communicators.
            std::lock_guard<std::mutex> lock(mutex_);
            auto it = ncclIdToCommMap_.find(commId);
            TORCH_INTERNAL_ASSERT(it != ncclIdToCommMap_.end());
            for (const auto& ncclComm : it->second) {
              ncclComm->ncclCommAbort();
            }
            abortedComms_.emplace(commId);
            LOG(INFO) << "[Rank " << rank_
                      << "] Aborted communicators for key in store: "
                      << storeKey;
          } catch (std::exception& e) {
            VLOG(1) << "Did not find key in store: " << storeKey
                    << ", error: " << e.what();
          }
        }
      }
    }

    std::unique_lock<std::mutex> lock(watchdogCVMutex_);
    watchdogCV_.wait_for(
        lock,
        std::chrono::milliseconds(kWatchdogThreadSleepMillis),
        [&]() -> bool { return terminateProcessGroup_.load(); });
  }
}

void ProcessGroupNCCL::workCleanupLoop() {
  bool done = false;
  while (!terminateProcessGroup_.load() || !done) {
    std::list<WorkNCCL> doneWorks;
    {
      std::unique_lock<std::mutex> lock(workMetaListMutex_);
      // We busy-poll the work vector every kWatchdogThreadSleepMillis
      // milliseconds as long as the atomic is True.
      workMetaListCV_.wait_for(
          lock,
          std::chrono::milliseconds(kWorkCleanupThreadSleepMillis),
          [&]() -> bool { return terminateProcessGroup_.load(); });

      for (auto it = workMetaList_.begin(); it != workMetaList_.end();
           /* no increment*/) {
        auto& work = *it;
        if (work.isCompleted()) {
          // Handle Exceptions on failed GPU operations and remove completed
          // workNCCL objects from work vector.
          if (!terminateProcessGroup_.load()) {
            work.handleNCCLGuard();
          }
          doneWorks.push_back(std::move(*it));
          it = workMetaList_.erase(it);
        } else {
          // Increment the iterator if the current WorkNCCL object is not
          // completed.
          ++it;
        }
      }
      done = workMetaList_.empty();
    }
    doneWorks.clear();
  }
}

std::exception_ptr ProcessGroupNCCL::WorkNCCL::checkForNCCLErrors(
    const std::vector<std::shared_ptr<NCCLComm>>& ncclComms) const {
  return checkForNCCLErrorsInternal(ncclComms);
}

std::exception_ptr ProcessGroupNCCL::checkForNCCLErrors(
    const std::vector<std::shared_ptr<NCCLComm>>& ncclComms) {
  return checkForNCCLErrorsInternal(ncclComms);
}

std::exception_ptr ProcessGroupNCCL::checkForNCCLErrorsInternal(
    const std::vector<std::shared_ptr<NCCLComm>>& ncclComms) {
  for (const auto& ncclComm : ncclComms) {
    ncclResult_t ncclAsyncErr = ncclComm->checkForNcclError();
    if (ncclAsyncErr != ncclSuccess) {
      return std::make_exception_ptr(std::runtime_error(
          "NCCL error: " + ncclGetErrorWithVersion(ncclAsyncErr)));
    }
  }

  return nullptr;
}

void ProcessGroupNCCL::broadcastUniqueNCCLID(
  ncclUniqueId* ncclID,
  OpType opType,
  const std::string& p2pKey,
  int p2pRank) {
  // For collective operations:
  // For every NCCL communicator that we create we need to broadcast
  // a unique ID from rank 0 to all other ranks. This broadcast is
  // done by rank 0 setting a key in the store and all other ranks
  // retrieving the contents of that key. A single process group
  // may create multiple NCCL communicators, so we use a sequence
  // number to differentiate between them.
  // For point-to-point operations:
  // The sequence number will only be increased on 2 out of all the
  // processes in a Process Group. So all following collective
  // operations will see different sequence numbers which will cause
  // runtime errors. To avoid that, use the src:target pair instead
  // of sequence number for p2p communications.

  std::string storeKey;
  if (!isP2POp(opType)) {
    storeKey = std::to_string(ncclCommCounter_++);
  } else {
    storeKey = p2pKey;
  }
  if (rank_ == 0 || (isP2POp(opType) && p2pRank == 0)) {
    auto vec = std::vector<uint8_t>(
        reinterpret_cast<uint8_t*>(ncclID),
        reinterpret_cast<uint8_t*>(ncclID) + NCCL_UNIQUE_ID_BYTES);
    store_->set(storeKey, vec);
  } else {
    auto vec = store_->get(storeKey);
    TORCH_CHECK(vec.size() == NCCL_UNIQUE_ID_BYTES);
    std::memcpy(ncclID, vec.data(), vec.size());
  }
}

std::vector<std::shared_ptr<NCCLComm>>& ProcessGroupNCCL::getNCCLComm(
    const std::string& devicesKey,
    const std::vector<at::Device>& devices,
    OpType opType,
    int p2pRank,
    bool isSendRecvSelf) {
  // Sanity check
  if (devicesKey.empty()) {
    throw std::runtime_error(
        "Not able to create/get the NCCL Communicator since "
        "the GPU devices are not known");
  }

  for (auto& device : devices) {
    usedDeviceIdxs_.insert(device.index());
  }

  {
    std::lock_guard<std::mutex> lock(mutex_);
    if (devNCCLCommMap_.find(devicesKey) != devNCCLCommMap_.end()) {
      // Reuse the cached communicator if there is one.
      return devNCCLCommMap_[devicesKey];
    }
  }

  // NCCL communicator not cached, create a new entry
  std::vector<std::shared_ptr<NCCLComm>> ncclComms;
  ncclComms.resize(devices.size());

  // Create the unique NCCL ID and broadcast it
  ncclUniqueId ncclID;

  // For point-to-point communication, lower rank of the two will get unique id.
  if (rank_ == 0 || (isP2POp(opType) && p2pRank == 0)) {
    C10D_NCCL_CHECK(ncclGetUniqueId(&ncclID));
  }

  // For point-to-point communication on the same process, don't need broadcast.
  if (!isSendRecvSelf) {
    // Broadcast so that each process can have a unique NCCL ID
    broadcastUniqueNCCLID(&ncclID, opType, devicesKey, p2pRank);
  }

  at::cuda::OptionalCUDAGuard gpuGuard;

  std::vector<at::cuda::CUDAStream> streamVal;
  streamVal.reserve(devices.size());

  // [Group Start/End Note] This is used to ensure that nccl communicator will be created
  // before communication primitives are called. Let's look at this example:
  // Using the batch_isend_irecv to send a tensor to a target process. On the sender side,
  // the corresponding underlying NCCL calls will look like
  //   ncclGroupStart() // This is in batch_isend_irecv
  //   ncclGroupStart() // This is [Note 1]
  //   ncclCommInitRank() // Inside NCCLComm::create
  //   ncclSend()
  //   ncclGroupEnd() // This is [Note 2]
  //   ncclGroupEnd() // This is in batch_isend_irecv
  // With this pattern, the nccl communicator will be created in the last ncclGroupEnd
  // which means when ncclSend is processed, the passed communicator argument is NULL which will
  // lead to runtime error. So we need to "close" all active nccl groups to ensure
  // nccl communicator is actually created before encountering any communication calls.
  // This is why we need the following for loop.
  for (size_t i = 0; i < ncclActiveGroupCounter_; ++i) {
    C10D_NCCL_CHECK(ncclGroupEnd());
  }

  // [Note 1] Create the NCCL communicators for each GPU
  C10D_NCCL_CHECK(ncclGroupStart());

  for (size_t i = 0; i < devices.size(); ++i) {
    // GPU world size and GPU rank
    int numRanks, rank;

    if (!isP2POp(opType)) {
      numRanks = getSize() * devices.size();
      rank = getRank() * devices.size() + i;
    } else if(isSendRecvSelf) {
      // Same process send and recv.
      numRanks = 1;
      rank = 0;
    } else {
      // For point-to-point operation, there are only 2 processes involved so
      // the GPU rank is either 0 or 1.
      numRanks = 2;
      rank = p2pRank;
    }
    // Get the device index
    int deviceIndex = devices[i].index();

    gpuGuard.set_index(deviceIndex);
    ncclComms[i] = NCCLComm::create(numRanks, rank, ncclID);

    // Creates the NCCL streams
    streamVal.push_back(at::cuda::getStreamFromPool(isHighPriorityStream_));

    // If not set before, get a dedicated stream for the device to run
    // FutureNCCL then callbacks.
    std::lock_guard<std::mutex> lock(mutex_);
    if (futureNCCLCallbackStreams_[deviceIndex] == nullptr) {
      futureNCCLCallbackStreams_[deviceIndex] =
          std::make_shared<at::cuda::CUDAStream>(
              at::cuda::getStreamFromPool(isHighPriorityStream_));
    }
  }

  // [Note 2 ]
  C10D_NCCL_CHECK(ncclGroupEnd());

  // See [Group Start/End Note]
  for (size_t i = 0; i < ncclActiveGroupCounter_; ++i) {
    C10D_NCCL_CHECK(ncclGroupStart());
  }

  ncclStreams_.emplace(devicesKey, std::move(streamVal));

  // Note: these events are created with the (default) cudaEventDisableTiming
  // flag This flag provides the best performance when used with
  // cudaStreamWaitEvent() and cudaEventQuery(). Since we here don't measure the
  // performance using cudaEvent, this should be set.
  ncclEvents_.emplace(
      std::piecewise_construct,
      std::make_tuple(devicesKey),
      std::make_tuple(devices.size()));

  // Hold the lock before modifying the cache.
  std::lock_guard<std::mutex> lock(mutex_);

  // Record the communicators based on ncclUniqueId.
  ncclIdToCommMap_.emplace(buildNcclUniqueIdStr(ncclID), ncclComms);

  // Move the NCCL resource to cache
  devNCCLCommMap_.emplace(devicesKey, std::move(ncclComms));
  return devNCCLCommMap_[devicesKey];
}

namespace {

// Check validity of tensor
void check_gpu_single_tensor(const at::Tensor& tensor) {
  if (!tensor.is_cuda() || tensor.is_sparse()) {
    throw std::runtime_error("Tensors must be CUDA and dense");
  }
  if (!tensor.is_contiguous()) {
    throw std::runtime_error("Tensors must be contiguous");
  }
}

// Check that all `tensors' have the same type and shape and are distributed
// across distinct GPUs.
void check_gpu_tensors(const std::vector<at::Tensor>& tensors) {
  if (tensors.size() == 0) {
    throw std::runtime_error("Tensor list must be nonempty");
  }
  if (tensors.size() > static_cast<size_t>(at::cuda::getNumGPUs())) {
    throw std::runtime_error(
        "Tensor list mustn't be larger than the number of available GPUs");
  }

  const auto& first = tensors.front();

  // Set for ensuring that tensors are on separate devices.
  std::unordered_set<decltype(first.get_device())> usedDevices;
  usedDevices.reserve(tensors.size());

  for (const auto& t : tensors) {
    if (!t.is_cuda() || t.is_sparse()) {
      throw std::runtime_error("Tensors must be CUDA and dense");
    }
    if (t.scalar_type() != first.scalar_type()) {
      throw std::runtime_error("Tensors must have identical type");
    }
    if (t.sizes() != first.sizes()) {
      throw std::runtime_error("Tensors must have identical size");
    }
    if (t.strides() != first.strides()) {
      throw std::runtime_error("Tensors must have identical strides");
    }
    if (!t.is_non_overlapping_and_dense()) {
      throw std::runtime_error("Tensors must be non-overlapping and dense");
    }
    const auto inserted = usedDevices.insert(t.get_device()).second;
    if (!inserted) {
      throw std::runtime_error("Tensors must be on distinct GPU devices");
    }
  }
}

// Flatten each list in `tensor_lists' for a gather or scatter operation, and
// ensure compatibility with the corresponding tensor in `other'.
std::vector<at::Tensor> flatten_for_scatter_gather(
    std::vector<std::vector<at::Tensor>>& tensor_lists,
    std::vector<at::Tensor>& other,
    size_t world_size) {
  if (tensor_lists.size() != other.size()) {
    throw std::runtime_error(
        "Tensor list operands to scatter/gather must have the same length");
  }
  const auto num_devices = tensor_lists.size();

  std::vector<at::Tensor> flattened;
  flattened.resize(num_devices);

  for (auto i = size_t{}; i < num_devices; ++i) {
    if (tensor_lists[i].size() != world_size * num_devices) {
      throw std::runtime_error(
          "Tensor list input to scatter/gather must match number of collective"
          " participants");
    }

    // Only check device match for the first tensor in the list; the call to
    // newLikeFlat() below will check the rest.
    if (tensor_lists[i].front().get_device() != other[i].get_device()) {
      throw std::runtime_error(
          "Corresponding input/output tensors to scatter/gather must all reside"
          " on the same device");
    }

    for (const auto& t : tensor_lists[i]) {
      if (t.numel() != other[i].numel()) {
        throw std::runtime_error(
            "All tensor operands to scatter/gather must have the same number of elements");
      }
    }
    // Flatten the tensors (from all ranks) into a single big tensor.
    flattened[i] = newLikeFlat(tensor_lists, i);
  }
  return flattened;
}

} // namespace

std::shared_ptr<ProcessGroupNCCL::WorkNCCL> ProcessGroupNCCL::initWork(
    std::vector<at::Device> devices,
    int rank,
    OpType opType) {
  return std::make_shared<ProcessGroupNCCL::WorkNCCL>(devices, rank, opType);
}

std::vector<at::Tensor> ProcessGroupNCCL::WorkNCCL::result() {
  return *outputs_;
}

c10::intrusive_ptr<c10::ivalue::Future> ProcessGroupNCCL::WorkNCCL::
    getFuture() {
  TORCH_INTERNAL_ASSERT(
      outputs_->size() == 1,
      "WorkNCCL's getFuture API is only supported for single-process single-device mode.");
  auto deviceIndex = (*outputs_)[0].device().index();
  // Create a new FutureNCCL object after checking for single-process
  // single-device mode.
  return c10::make_intrusive<FutureNCCL>(
      at::IValue(*outputs_),
      deviceIndex,
      cudaEvents_,
      futureNCCLCallbackStreams_[deviceIndex]);
}

void ProcessGroupNCCL::workEnqueue(
    std::shared_ptr<ProcessGroupNCCL::WorkNCCL> work) {
  if (!terminateProcessGroup_.load()) {
    std::lock_guard<std::mutex> lock(workMetaListMutex_);
    // Avoid view tensors to be processed in cleanup thread.
    // View tensors' destruction invokes autograd_meta, which
    // needs to be destructed in user thread. Otherwise will
    // get deadlock. Here we enqueue work without outputs_.
    workMetaList_.emplace_back(WorkNCCL(*work));
  }
}
ProcessGroupNCCL::Options::Options()
    : opTimeout(kProcessGroupNCCLOpTimeoutMillis),
      isHighPriorityStream(false) {}

template <typename Fn, typename PreProcess, typename PostProcess>
std::shared_ptr<ProcessGroup::Work> ProcessGroupNCCL::collective(
    std::vector<at::Tensor>& inputs,
    std::vector<at::Tensor>& outputs,
    Fn fn,
    PreProcess pre,
    PostProcess post,
    OpType opType) {
  const auto devices = getDeviceList(inputs);
  const auto key = getKeyFromDevices(devices);
  auto& ncclComms = getNCCLComm(key, devices, opType);

  // First let NCCL streams wait for input tensors allocation streams
  syncStreams(devices, ncclEvents_[key], ncclStreams_[key]);

  // Work itself will create the CUDA events on all GPUs of tensors
  auto work = initWork(devices, rank_, opType);

  // Store references to outputs and futureNCCLCallbackStream to be used by
  // WorkNCCL::getFuture.
  work->outputs_ = std::make_shared<std::vector<at::Tensor>>(outputs);
  work->futureNCCLCallbackStreams_ = futureNCCLCallbackStreams_;

  at::cuda::OptionalCUDAGuard gpuGuard;

  pre(ncclStreams_[key]);

  for (size_t i = 0; i < inputs.size(); ++i) {
    gpuGuard.set_index(devices[i].index());
    at::cuda::CUDAStream& ncclStream = ncclStreams_[key][i];

    // Both `inputs' and `outputs' are created on a worker stream and used in
    // different ncclStreams.  Hence, both must record the ncclStream to
    // prevent being freed before the collective finishes.
    //
    // We only record `inputs' here, and leave recording `outputs' to `fn' for
    // operations where `inputs' and `outputs' are not the same.
    //
    // See [Sync Streams].
    c10::cuda::CUDACachingAllocator::recordStream(
        inputs[i].storage().data_ptr(), ncclStream);
  }

  {
    AutoNcclGroup nccl_group_guard;
    for (size_t i = 0; i < inputs.size(); ++i) {
      gpuGuard.set_index(devices[i].index());
      at::cuda::CUDAStream& ncclStream = ncclStreams_[key][i];
      C10D_NCCL_CHECK(
          fn(inputs[i], outputs[i], ncclComms[i]->getNcclComm(), ncclStream));
    }
  }

  post(ncclStreams_[key]);

  // Event should only be recorded after the ncclGroupEnd()
  for (size_t i = 0; i < inputs.size(); ++i) {
    at::cuda::CUDAStream& ncclStream = ncclStreams_[key][i];
    (*work->cudaEvents_)[i].record(ncclStream);
    work->ncclComms_[i] = ncclComms[i];
  }

  // Set appropriate work parameters.
  work->blockingWait_ = blockingWait_;
  work->opTimeout_ = opTimeout_;
  work->store_ = store_;

  if (asyncErrorHandling_) {
    workEnqueue(work);
  }

  return work;
}

template <typename Fn, typename PreProcess, typename PostProcess>
std::shared_ptr<ProcessGroup::Work> ProcessGroupNCCL::pointToPoint(
    std::vector<at::Tensor>& tensors,
    Fn fn,
    int peer,
    OpType opType,
    PreProcess pre,
    PostProcess post) {
  const auto devices = getDeviceList(tensors);
  const auto key = getKeySendRecv(rank_, peer);
  int p2pRank = rank_ <= peer ? 0 : 1;
  auto isSendRecvSelf = rank_ == peer;
  auto& ncclComms = getNCCLComm(key, devices, opType, p2pRank, isSendRecvSelf);

  // First let NCCL streams wait for input tensors allocation streams
  syncStreams(devices, ncclEvents_[key], ncclStreams_[key]);

  // Work itself will create the CUDA events on all GPUs of tensors
  auto work = initWork(devices, rank_, opType);

  if (opType == OpType::RECV) {
    // Store references to outputs and futureNCCLCallbackStream to be used by
    // WorkNCCL::getFuture.
    work->outputs_ = std::make_shared<std::vector<at::Tensor>>(tensors);
    work->futureNCCLCallbackStreams_ = futureNCCLCallbackStreams_;
  }

  at::cuda::OptionalCUDAGuard gpuGuard;

  pre(ncclStreams_[key]);

  for (size_t i = 0; i < tensors.size(); ++i) {
    gpuGuard.set_index(devices[i].index());
    at::cuda::CUDAStream& ncclStream = ncclStreams_[key][i];

    // Both send tensor and recv tensor are created on a worker stream and used in
    // different ncclStreams.  Hence, both must record the ncclStream to
    // prevent being freed before the collective finishes.
    //
    // See [Sync Streams].
    c10::cuda::CUDACachingAllocator::recordStream(
        tensors[i].storage().data_ptr(), ncclStream);
  }

  {
    AutoNcclGroup nccl_group_guard;
    for (size_t i = 0; i < tensors.size(); ++i) {
      gpuGuard.set_index(devices[i].index());
      at::cuda::CUDAStream& ncclStream = ncclStreams_[key][i];
      // For point-to-point communication, NCCL ranks can only
      // be 0 or 1.
      int p2pTargetRank = isSendRecvSelf ? 0 : 1 - p2pRank;
      C10D_NCCL_CHECK(
          fn(tensors[i], ncclComms[i]->getNcclComm(), ncclStream, p2pTargetRank));
    }
  }

  post(ncclStreams_[key]);

  // Event should only be recorded after the ncclGroupEnd()
  for (size_t i = 0; i < tensors.size(); ++i) {
    at::cuda::CUDAStream& ncclStream = ncclStreams_[key][i];
    (*work->cudaEvents_)[i].record(ncclStream);
    work->ncclComms_[i] = ncclComms[i];
    work->blockingWait_ = blockingWait_;
    work->opTimeout_ = opTimeout_;
    work->store_ = store_;
  }

  return work;
}

template <typename Fn>
std::shared_ptr<ProcessGroup::Work> ProcessGroupNCCL::collective(
    std::vector<at::Tensor>& inputs,
    std::vector<at::Tensor>& outputs,
    Fn fn,
    OpType opType) {
  return collective(
      inputs,
      outputs,
      fn,
      [](std::vector<at::cuda::CUDAStream>&) {},
      [](std::vector<at::cuda::CUDAStream>&) {},
      opType);
}

template <typename Fn>
std::shared_ptr<ProcessGroup::Work> ProcessGroupNCCL::pointToPoint(
    std::vector<at::Tensor>& tensor,
    Fn fn,
    int peer,
    OpType opType) {
  return pointToPoint(
      tensor,
      fn,
      peer,
      opType,
      [](std::vector<at::cuda::CUDAStream>&) {},
      [](std::vector<at::cuda::CUDAStream>&) {});
}

std::shared_ptr<ProcessGroup::Work> ProcessGroupNCCL::allreduce(
    std::vector<at::Tensor>& tensors,
    const AllreduceOptions& opts) {
  check_gpu_tensors(tensors);

  return collective(
      tensors,
      tensors,
      [&](at::Tensor& input,
          at::Tensor& output,
          ncclComm_t comm,
          at::cuda::CUDAStream& stream) {
        return ncclAllReduce(
            input.data_ptr(),
            output.data_ptr(),
            input.numel(),
            getNcclDataType(input.scalar_type()),
            getNcclReduceOp(opts.reduceOp, input),
            comm,
            stream.stream());
      },
      OpType::ALLREDUCE);
}

std::shared_ptr<ProcessGroup::Work> ProcessGroupNCCL::allreduce_coalesced(
    std::vector<at::Tensor>& tensors,
    const AllreduceCoalescedOptions& opts) {
  throw std::runtime_error(
      "allreduce_coalesced is currently not supported with NCCL");
}

std::shared_ptr<ProcessGroup::Work> ProcessGroupNCCL::broadcast(
    std::vector<at::Tensor>& tensors,
    const BroadcastOptions& opts) {
  check_gpu_tensors(tensors);

  return collective(
      tensors,
      tensors,
      [&](at::Tensor& input,
          at::Tensor& output,
          ncclComm_t comm,
          at::cuda::CUDAStream& stream) {
        const auto root = opts.rootRank * tensors.size() + opts.rootTensor;
        return ncclBcast(
            input.data_ptr(),
            input.numel(),
            getNcclDataType(input.scalar_type()),
            root,
            comm,
            stream.stream());
      },
      OpType::BROADCAST);
}

std::shared_ptr<ProcessGroup::Work> ProcessGroupNCCL::reduce(
    std::vector<at::Tensor>& tensors,
    const ReduceOptions& opts) {
  check_gpu_tensors(tensors);

  return collective(
      tensors,
      tensors,
      [&](at::Tensor& input,
          at::Tensor& output,
          ncclComm_t comm,
          at::cuda::CUDAStream& stream) {
        const auto root = opts.rootRank * tensors.size() + opts.rootTensor;
        return ncclReduce(
            input.data_ptr(),
            output.data_ptr(),
            input.numel(),
            getNcclDataType(input.scalar_type()),
            getNcclReduceOp(opts.reduceOp, input),
            root,
            comm,
            stream.stream());
      },
      OpType::REDUCE);
}

std::shared_ptr<ProcessGroup::Work> ProcessGroupNCCL::allgather(
    std::vector<std::vector<at::Tensor>>& outputTensors,
    std::vector<at::Tensor>& inputTensors,
    const AllgatherOptions& opts) {
  check_gpu_tensors(inputTensors);

  auto outputFlattened =
      flatten_for_scatter_gather(outputTensors, inputTensors, size_);
  check_gpu_tensors(outputFlattened);

  return collective(
      inputTensors,
      outputFlattened,
      [&](at::Tensor& input,
          at::Tensor& output,
          ncclComm_t comm,
          at::cuda::CUDAStream& stream) {
        c10::cuda::CUDACachingAllocator::recordStream(
            output.storage().data_ptr(), stream);
        return ncclAllGather(
            input.data_ptr(),
            output.data_ptr(),
            input.numel(),
            getNcclDataType(input.scalar_type()),
            comm,
            stream.stream());
      },
      [&](std::vector<at::cuda::CUDAStream>& ncclStreams) {},
      [&](std::vector<at::cuda::CUDAStream>& ncclStreams) {
        // Copy the flattened output tensors to the outputs.
        for (size_t i = 0; i < outputTensors.size(); ++i) {
          at::cuda::CUDAStreamGuard guard(ncclStreams[i]);
          for (size_t j = 0; j < outputTensors[0].size(); ++j) {
            // See [Sync Streams].
            c10::cuda::CUDACachingAllocator::recordStream(
                outputTensors[i][j].storage().data_ptr(), ncclStreams[i]);

            outputTensors[i][j].copy_(outputFlattened[i][j], true);
          }
        }
      },
      OpType::ALLGATHER);
}

std::shared_ptr<ProcessGroup::Work> ProcessGroupNCCL::allgather_coalesced(
    std::vector<std::vector<at::Tensor>>& /* unused */,
    std::vector<at::Tensor>& /* unused */,
    const AllgatherOptions& /* unused */) {
  throw std::runtime_error(
      "ProcessGroupNCCL does not support allgather_coalesced");
}

std::shared_ptr<ProcessGroup::Work> ProcessGroupNCCL::reduce_scatter(
    std::vector<at::Tensor>& outputTensors,
    std::vector<std::vector<at::Tensor>>& inputTensors,
    const ReduceScatterOptions& opts) {
  check_gpu_tensors(outputTensors);

  auto inputFlattened =
      flatten_for_scatter_gather(inputTensors, outputTensors, size_);
  check_gpu_tensors(inputFlattened);

  return collective(
      inputFlattened,
      outputTensors,
      [&](at::Tensor& input,
          at::Tensor& output,
          ncclComm_t comm,
          at::cuda::CUDAStream& stream) {
        c10::cuda::CUDACachingAllocator::recordStream(
            output.storage().data_ptr(), stream);
        return ncclReduceScatter(
            input.data_ptr(),
            output.data_ptr(),
            output.numel(),
            getNcclDataType(input.scalar_type()),
            getNcclReduceOp(opts.reduceOp, input),
            comm,
            stream.stream());
      },
      [&](std::vector<at::cuda::CUDAStream>& ncclStreams) {
        // Copy the input tensors to the flattened inputs.
        for (size_t i = 0; i < inputTensors.size(); ++i) {
          at::cuda::CUDAStreamGuard guard(ncclStreams[i]);
          for (size_t j = 0; j < inputTensors[0].size(); ++j) {
            // See [Sync Streams].
            c10::cuda::CUDACachingAllocator::recordStream(
                inputTensors[i][j].storage().data_ptr(), ncclStreams[i]);

            inputFlattened[i][j].copy_(inputTensors[i][j], true);
          }
        }
      },
      [&](std::vector<at::cuda::CUDAStream>& ncclStreams) {},
      OpType::REDUCE_SCATTER);
}

std::shared_ptr<ProcessGroup::Work> ProcessGroupNCCL::barrier(
    const BarrierOptions& opts) {
  std::vector<at::Device> devices;
  if (usedDeviceIdxs_.empty()) {
    // This means there is not yet a NCCL collective being called
    // Here we have to use the best guesses and will use a single GPU to call
    // allreduce to achieve barrier.
    // In case the multiple processes fall into the same node, we use rank to
    // ensure that each process is on a different GPU
    auto numGPUs = at::cuda::getNumGPUs();
    int16_t deviceIdx = static_cast<int16_t>(rank_ % numGPUs);
    devices.push_back(at::Device(at::DeviceType::CUDA, deviceIdx));
  } else {
    for (auto usedDeviceIdx : usedDeviceIdxs_) {
      devices.push_back(at::Device(at::DeviceType::CUDA, usedDeviceIdx));
    }
  }

  std::vector<at::Tensor> barrierTensors;
  barrierTensors.reserve(devices.size());

  at::cuda::OptionalCUDAGuard gpuGuard;
  for (auto& device : devices) {
    gpuGuard.set_index(device.index());
    barrierTensors.push_back(at::empty(
        {1},
        at::TensorOptions().device(at::DeviceType::CUDA).dtype(at::kByte)));
  }

  // All reduce to achieve the barrier
  auto work = allreduce(barrierTensors);

  // Work will take over barrierTensors
  auto ncclWork = dynamic_cast<ProcessGroupNCCL::WorkNCCL*>(work.get());
  TORCH_CHECK(ncclWork);
  ncclWork->barrierTensors_ = std::move(barrierTensors);

  return work;
}

#ifdef ENABLE_NCCL_P2P_SUPPORT
std::shared_ptr<ProcessGroup::Work> ProcessGroupNCCL::alltoall_base(
    at::Tensor& outputTensor,
    at::Tensor& inputTensor,
    std::vector<int64_t>& outputSplitSizes,
    std::vector<int64_t>& inputSplitSizes,
    const AllToAllOptions& /* unused */) {
  check_gpu_single_tensor(outputTensor);
  check_gpu_single_tensor(inputTensor);
  if (outputSplitSizes.size() == 0 && inputSplitSizes.size() == 0) {
    std::vector<at::Tensor> inputTensors = {inputTensor};
    std::vector<at::Tensor> outputTensors = {outputTensor};
    return collective(
        inputTensors,
        outputTensors,
        [&](at::Tensor& input,
            at::Tensor& output,
            ncclComm_t comm,
            at::cuda::CUDAStream& stream) {
        torch::cuda::nccl::all2all(
              input,
              output,
              this->getSize(),
              comm,
              stream);
          return ncclSuccess;
        },
        OpType::ALLTOALL_BASE);
  } else {
    c10d::checkSplitSizes(inputSplitSizes, inputTensor, size_);
    c10d::checkSplitSizes(outputSplitSizes, outputTensor, size_);
    std::vector<at::Tensor> inputTensors = {inputTensor};
    std::vector<at::Tensor> outputTensors = {outputTensor};
    return collective(
        inputTensors,
        outputTensors,
        [&](at::Tensor& input,
            at::Tensor& output,
            ncclComm_t comm,
            at::cuda::CUDAStream& stream) {
          std::vector<size_t> send_lengths(size_);
          std::vector<size_t> recv_lengths(size_);
          std::vector<size_t> send_offsets(size_);
          std::vector<size_t> recv_offsets(size_);
          c10d::computeLengthsAndOffsets(
              inputSplitSizes, input, &send_lengths, &send_offsets);
          c10d::computeLengthsAndOffsets(
              outputSplitSizes, output, &recv_lengths, &recv_offsets);
          return ncclAlltoallv(
              input.data_ptr(),
              send_lengths.data(),
              send_offsets.data(),
              output.data_ptr(),
              recv_lengths.data(),
              recv_offsets.data(),
              input.element_size(),
              getNcclDataType(input.scalar_type()),
              comm,
              stream.stream());
        },
        OpType::ALLTOALL_BASE);
  }
}

std::shared_ptr<ProcessGroup::Work> ProcessGroupNCCL::send(
    std::vector<at::Tensor>& tensors,
    int dstRank,
    int /* unused */) {
  check_gpu_tensors(tensors);
  auto ret = pointToPoint(
        tensors,
      [&](at::Tensor& input,
          ncclComm_t comm,
          at::cuda::CUDAStream& stream,
          int dst) {
        torch::cuda::nccl::send(input, comm, stream, dst);
        return ncclSuccess;
      },
      dstRank,
      OpType::SEND);
  return ret;
}

std::shared_ptr<ProcessGroup::Work> ProcessGroupNCCL::recv(
    std::vector<at::Tensor>& tensors,
    int srcRank,
    int /* unused */) {
  check_gpu_tensors(tensors);
  auto ret = pointToPoint(
      tensors,
      [&](at::Tensor& output,
          ncclComm_t comm,
          at::cuda::CUDAStream& stream,
          int src) {
        torch::cuda::nccl::recv(output, comm, stream, src);
        return ncclSuccess;
      },
      srcRank,
      OpType::RECV);
  return ret;
}
#else
std::shared_ptr<ProcessGroup::Work> ProcessGroupNCCL::alltoall_base(
    at::Tensor& /* unused */,
    at::Tensor& /* unused */,
    std::vector<int64_t>& /* unused */,
    std::vector<int64_t>& /* unused */,
    const AllToAllOptions& /* unused */) {
  throw std::runtime_error(
      "ProcessGroupNCCL only supports alltoall* for NCCL lib version >= 2.7.0");
}

std::shared_ptr<ProcessGroup::Work> ProcessGroupNCCL::send(
    std::vector<at::Tensor>& /* unused */,
    int /* unused */,
    int /* unused */) {
  throw std::runtime_error(
      "ProcessGroupNCCL only supports send for NCCL lib version >= 2.7.0");
}

std::shared_ptr<ProcessGroup::Work> ProcessGroupNCCL::recv(
    std::vector<at::Tensor>& /* unused */,
    int /* unused */,
    int /* unused */) {
  throw std::runtime_error(
      "ProcessGroupNCCL only supports recv for NCCL lib version >= 2.7.0");
}
#endif

void ProcessGroupNCCL::groupStart() {
#if defined(NCCL_MAJOR) && (NCCL_MAJOR >= 2)
  C10D_NCCL_CHECK(ncclGroupStart());
#endif
  ++ncclActiveGroupCounter_;
}

void ProcessGroupNCCL::groupEnd() {
#if defined(NCCL_MAJOR) && (NCCL_MAJOR >= 2)
  C10D_NCCL_CHECK(ncclGroupEnd());
#endif
  --ncclActiveGroupCounter_;
}

std::shared_ptr<ProcessGroup::Work> ProcessGroupNCCL::alltoall(
    std::vector<at::Tensor>& /* unused */,
    std::vector<at::Tensor>& /* unused */,
    const AllToAllOptions& /* unused */) {
  throw std::runtime_error("ProcessGroupNCCL does not support alltoall");
}

std::shared_ptr<ProcessGroup::Work> ProcessGroupNCCL::gather(
    std::vector<std::vector<at::Tensor>>& /* unused */,
    std::vector<at::Tensor>& /* unused */,
    const GatherOptions& /* unused */) {
  throw std::runtime_error("ProcessGroupNCCL does not support gather");
}

std::shared_ptr<ProcessGroup::Work> ProcessGroupNCCL::scatter(
    std::vector<at::Tensor>& /* unused */,
    std::vector<std::vector<at::Tensor>>& /* unused */,
    const ScatterOptions& /* unused */) {
  throw std::runtime_error("ProcessGroupNCCL does not support scatter");
}

std::shared_ptr<ProcessGroup::Work> ProcessGroupNCCL::recvAnysource(
    std::vector<at::Tensor>& /* unused */,
    int /* unused */) {
  throw std::runtime_error("ProcessGroupNCCL does not support recvAnysource");
}

std::shared_ptr<ProcessGroup::Work> ProcessGroupNCCL::allgather_base(
    at::Tensor& /*unused */,
    at::Tensor& /*unused */,
    const AllgatherOptions& /*unused */) {
  throw std::runtime_error(
      "no support for allgather_base in NCCL process group");
}

} // namespace c10d<|MERGE_RESOLUTION|>--- conflicted
+++ resolved
@@ -535,7 +535,10 @@
     // Check for Timeouts in the WorkNCCL Operations, and abort all
     // communicators accordingly.
     if (work.timedOut()) {
-      LOG(INFO) << "[" << rank_ << "] caught collective operation timeout";
+      LOG(INFO)
+          << "[Rank " << rank_
+          << "] Watchdog caught collective operation timeout for work: "
+          << work;
       std::exception_ptr exception_ptr = std::make_exception_ptr(
           std::runtime_error("NCCL Operation Timed Out"));
       work.setException(exception_ptr);
@@ -611,34 +614,7 @@
     }
 
     if (asyncErrorHandling_) {
-<<<<<<< HEAD
       abortTimedOutCollectives(abortedCommIds);
-=======
-      std::unique_lock<std::mutex> lock(workMetaListMutex_);
-      for (auto& work : workMetaList_) {
-        work.checkAndSetException();
-        // Aborting NCCL Communicators due to errors is already handled above.
-        if (work.exception()) {
-          continue;
-        }
-
-        // Check for Timeouts in the WorkNCCL Operations, and abort all
-        // communicators accordingly.
-        if (work.timedOut()) {
-          LOG(INFO)
-              << "[Rank " << rank_
-              << "] Watchdog caught collective operation timeout for work: "
-              << work;
-          std::exception_ptr exception_ptr = std::make_exception_ptr(
-              std::runtime_error("NCCL Operation Timed Out"));
-          work.setException(exception_ptr);
-          for (const auto& ncclComm : work.ncclComms_) {
-            ncclComm->ncclCommAbort();
-            abortedCommIds.emplace(buildNcclUniqueIdStr(ncclComm->getNcclId()));
-          }
-        }
-      }
->>>>>>> a3caa719
     }
 
     if (blockingWait_) {

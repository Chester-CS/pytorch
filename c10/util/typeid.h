--- conflicted
+++ resolved
@@ -389,7 +389,7 @@
     return data_->name_;
   }
 
-  friend constexpr bool operator==(
+  friend bool operator==(
       const TypeMeta& lhs,
       const TypeMeta& rhs) noexcept;
 
@@ -406,7 +406,7 @@
   }
 
   template <class T>
-  static constexpr c10::string_view TypeName() noexcept {
+  static C10_TYPENAME_CONSTEXPR c10::string_view TypeName() noexcept {
     return c10::util::get_fully_qualified_type_name<T>();
   }
 
@@ -420,7 +420,7 @@
    */
   template <typename T>
   static TypeMeta Make() {
-    static constexpr detail::TypeMetaData singleton =
+    static C10_TYPENAME_CONSTEXPR detail::TypeMetaData singleton =
         detail::_makeTypeMetaDataInstance<T>();
     return TypeMeta(&singleton);
   }
@@ -432,12 +432,12 @@
 inline TypeMeta::TypeMeta() noexcept
     : TypeMeta(TypeMeta::Make<detail::_Uninitialized>()) {}
 
-inline constexpr bool operator==(
+inline bool operator==(
     const TypeMeta& lhs,
     const TypeMeta& rhs) noexcept {
   return (lhs.id() == rhs.id());
 }
-inline constexpr bool operator!=(
+inline bool operator!=(
     const TypeMeta& lhs,
     const TypeMeta& rhs) noexcept {
   return !operator==(lhs, rhs);
@@ -449,44 +449,8 @@
   return stream << typeMeta.name();
 }
 
-<<<<<<< HEAD
 // Deprecated. CAFFE_KNOWN_TYPE is not needed anymore.
 // TODO Remove all CAFFE_KNOWN_TYPE occurrences
 #define CAFFE_KNOWN_TYPE(T)
-=======
-/**
- * Register unique id for a type so it can be used in TypeMeta context, e.g. be
- * used as a type for Blob or for Tensor elements.
- *
- * CAFFE_KNOWN_TYPE does explicit instantiation of TypeIdentifier::Get<T>
- * template function and thus needs to be put in a single translation unit (.cpp
- * file) for a given type T. Other translation units that use type T as a type
- * of the caffe2::Blob or element type of caffe2::Tensor need to depend on the
- * translation unit that contains CAFFE_KNOWN_TYPE declaration via regular
- * linkage dependencies.
- *
- * NOTE: the macro needs to be invoked in ::caffe2 namespace
- */
-// Implementation note: in MSVC, we will need to prepend the C10_API
-// keyword in order to get things compiled properly. in Linux, gcc seems to
-// create attribute ignored error for explicit template instantiations, see
-//   http://www.open-std.org/jtc1/sc22/wg21/docs/papers/2017/p0537r0.html
-//   https://gcc.gnu.org/bugzilla/show_bug.cgi?id=51930
-// and as a result, we define these two macros slightly differently.
-#if defined(_MSC_VER) || defined(__clang__)
-#define EXPORT_IF_NOT_GCC C10_EXPORT
-#else
-#define EXPORT_IF_NOT_GCC
-#endif
-
-#define CAFFE_KNOWN_TYPE(T)                                        \
-  template <>                                                      \
-  EXPORT_IF_NOT_GCC const detail::TypeMetaData*                    \
-  TypeMeta::_typeMetaDataInstance<T>() noexcept {                  \
-    static C10_TYPENAME_CONSTEXPR detail::TypeMetaData singleton = \
-        detail::_makeTypeMetaDataInstance<T>();                    \
-    return &singleton;                                             \
-  }
->>>>>>> e786d387
 
 } // namespace caffe2
#pragma once

#include <ATen/ATen.h>
#include <ATen/core/List.h>

#include <ATen/native/quantized/cpu/fbgemm_utils.h>
#include <ATen/native/quantized/cpu/qnnpack_utils.h>

#include <tuple>

<<<<<<< HEAD
using SerializationType = std::tuple<
  std::string /*name of the op that is serialized*/,
  int64_t /*version*/,
  std::vector<at::Tensor> /*list of all non-optional tensors*/,
  std::vector<c10::optional<at::Tensor>> /*list of all optional tensors*/,
  std::vector<double> /*list of all doubles*/,
  std::vector<int64_t> /*list of all integers*/
>;

/* Convolution prepacked parameters serialization.
 *
 * Files that need to be updated if version changes:
 * - ATen/native/quantized/cpu/fbgemm_utils.cpp
 * - jit/passes/onnx/unpack_quantized_weights.cpp
 *
 * Version 1 (Legacy) -- defined beloow
 * - Fields:
 *  1. weight
 *  2. bias
 *  3. stride x kSpatialDim
 *  4. padding x kSpatialDim
 *  5. dilation x kSpatialDim
 *  6. groups
 *
 * Version 2+
 * - Fields:
 *  1. name of the op ("conv")
 *  2. version number (int64_t)
 *  3. list of all non-optional tensors (vector<Tensor>)
 *    1. unpacked weight
 *  4. list of all optional tensors (vector<optional<Tensor>>)
 *    1. bias
 *  5. list of all doubles
 *    EMPTY
 *  6. list of all integers (vector<int64_t> of size (1 + 4 * kSpatialDim + 1))
 *    1. kSpatialDim
 *    2. stride x kSpatialDim
 *    3. padding x kSpatialDim
 *    4. dilation x kSpatialDim
 *    5. output_padding x kSpatialDim
 *    5. groups
 *    6. transpose
 */
const std::string kConvName = "conv";
constexpr int64_t kConvPackedParamsSerializationVersion = 2;
template <uint32_t kSpatialDim>
SerializationType serialize_conv(
    const c10::intrusive_ptr<ConvPackedParamsBase<kSpatialDim>>& params) {
  std::vector<at::Tensor> non_optional;
  std::vector<c10::optional<at::Tensor>> optional;
  std::vector<double> doubles;
  std::vector<int64_t> longs;
  constexpr int64_t kConvLongsSize = 1 + 4 * kSpatialDim + 1;
  longs.reserve(kConvLongsSize);

  at::Tensor weight;
  c10::optional<at::Tensor> bias;
  std::tie(weight, bias) = params->unpack();

  non_optional.emplace_back(std::move(weight));
  optional.emplace_back(std::move(bias));

  longs.push_back(kSpatialDim);

  auto stride = params->stride().vec();
  longs.insert(longs.end(), stride.begin(), stride.end());

  auto padding = params->padding().vec();
  longs.insert(longs.end(), padding.begin(), padding.end());

  auto dilation = params->dilation().vec();
  longs.insert(longs.end(), dilation.begin(), dilation.end());

  auto output_padding = params->output_padding().vec();
  longs.insert(longs.end(), output_padding.begin(), output_padding.end());

  longs.push_back(params->groups());
  longs.push_back(params->transpose());


  return std::make_tuple(
    kConvName,
    kConvPackedParamsSerializationVersion,
    non_optional,
    optional,
    doubles,
    longs
  );
}
=======
namespace at {
namespace native {
namespace serialization {

constexpr int64_t kConvPackedParamsCurrentVersion = 1;
>>>>>>> ce1a1d81

namespace {
template <uint32_t kSpatialDim>
<<<<<<< HEAD
c10::intrusive_ptr<ConvPackedParamsBase<kSpatialDim>> deserialize_conv(
    SerializationType state) {
  std::string name;
  int64_t version;
  std::vector<at::Tensor> non_optional;
  std::vector<c10::optional<at::Tensor>> optional;
  std::vector<double> doubles;
  std::vector<int64_t> longs;

  std::tie(name, version, non_optional, optional, doubles, longs) = state;

  at::Tensor weight;
  c10::optional<at::Tensor> bias;
  torch::List<int64_t> stride, padding, dilation, output_padding;
  int64_t groups;
  bool transpose;

  weight = non_optional[0];
  bias = optional[0];

  int idx = 0;
  for (; idx < kSpatialDim; ++idx) {
    stride.emplace_back(longs[idx]);
  }
  for (; idx < 2 * kSpatialDim; ++idx) {
    padding.emplace_back(longs[idx]);
  }
  for (; idx < 3 * kSpatialDim; ++idx) {
    dilation.emplace_back(longs[idx]);
  }
  for (; idx < 4 * kSpatialDim; ++idx) {
    output_padding.emplace_back(longs[idx]);
  }
  groups = longs[idx];
  transpose = bool(longs[++idx]);

auto& ctx = at::globalContext();
=======
using ConvPackedParamsBasePtr =
    c10::intrusive_ptr<ConvPackedParamsBase<kSpatialDim>>;
>>>>>>> ce1a1d81

template <uint32_t kSpatialDim>
ConvPackedParamsBasePtr<kSpatialDim> call_prepack(
    const at::Tensor& weight,
    const c10::optional<at::Tensor>& bias,
    const torch::List<int64_t>& stride,
    const torch::List<int64_t>& padding,
    const torch::List<int64_t>& dilation,
    int64_t groups) {
  auto& ctx = at::globalContext();
#ifdef USE_FBGEMM
  if (ctx.qEngine() == at::QEngine::FBGEMM) {
    return PackedConvWeight<kSpatialDim>::prepack(
<<<<<<< HEAD
      weight,
      bias,
      stride,
      padding,
      output_padding,
      dilation,
      groups,
      transpose
    );
=======
        weight,
        bias,
        stride,
        padding,
        dilation,
        groups);
>>>>>>> ce1a1d81
  }
#endif // USE_FBGEMM
#ifdef USE_PYTORCH_QNNPACK
  if (ctx.qEngine() == at::QEngine::QNNPACK) {
    TORCH_CHECK(
        kSpatialDim == 2,
        "prepack/__setstate__: QNNPACK only supports Conv2d now.");
    return PackedConvWeightsQnnp<kSpatialDim>::prepack(
<<<<<<< HEAD
      weight,
      bias,
      stride,
      padding,
      output_padding,
      dilation,
      groups,
      transpose
    );
=======
        weight,
        bias,
        stride,
        padding,
        dilation,
        groups);
>>>>>>> ce1a1d81
  }
#endif // USE_PYTORCH_QNNPACK
  TORCH_CHECK(
      false,
      "Didn't find engine for when deserializing ConvPackedParams: ",
      toString(ctx.qEngine()));
}

}  // namespace

/* Convolution packed params version history
For all versions >1 reuse the lists of tensors and adding the version as a first
element to the last tensor in the serialization tuple.
Because of the https://github.com/pytorch/pytorch/issues/43168 we cannot just
replace the serialization type with a generic one -- it will break the BC.

NOTE: Changing the serialization also requires to change:
- torch/csrc/jit/passes/onnx/unpack_quantized_weights.cpp
TODO: Can we factor out the code from jit/passes/onnx to this file?

Version 1 ======================================================================
- weight (at::Tensor)
- bias (c10::optional<at::Tensor>)
- strides (torch::List<at::Tensor>)
- padding (torch::List<at::Tensor>)
- dilation (torch::List<at::Tensor>)
- groups (at::Tensor)

Notes:
- Version 1 is detected by checking if the last tensor's size == 1
- The strides/padding/dilation is stored as a separate tensor for each element.
  That is there will be kSpatialDims single-element tensors in each of them.
  For example, for 2d convolution, the "strides" list will be 2 1-size tensors.
*/
using ConvPackedParamsSerializationType = std::tuple<
  at::Tensor,
  c10::optional<at::Tensor>,
  // these are meant to be torch::List<int64_t> but
  // it's not supported by onnx, so we'll use Tensor as
  // a workaround
  torch::List<at::Tensor>,
  torch::List<at::Tensor>,
  torch::List<at::Tensor>,
  at::Tensor
>;

template <uint32_t kSpatialDim>
ConvPackedParamsSerializationType conv_packed_params_v1(
    const ConvPackedParamsBasePtr<kSpatialDim>& params) {
  at::Tensor weight;
  c10::optional<at::Tensor> bias;
  std::tie(weight, bias) = params->unpack();
  torch::List<at::Tensor> stride;
  torch::List<at::Tensor> padding;
  torch::List<at::Tensor> dilation;
  at::Tensor groups;
  for (int64_t s : params->stride()) {
    stride.emplace_back(at::tensor(s));
  }
  for (int64_t p : params->padding()) {
    padding.emplace_back(at::tensor(p));
  }
  for (int64_t d : params->dilation()) {
    dilation.emplace_back(at::tensor(d));
  }
  groups = at::tensor(params->groups());
  return std::make_tuple(
      std::move(weight),
      std::move(bias),
      stride,
      padding,
      dilation,
      groups);
}

template <uint32_t kSpatialDim>
ConvPackedParamsBasePtr<kSpatialDim> conv_packed_params_v1(
    const at::Tensor& weight,
    const c10::optional<at::Tensor>& bias,
    const torch::List<at::Tensor>& stride_tensor,
    const torch::List<at::Tensor>& padding_tensor,
    const torch::List<at::Tensor>& dilation_tensor,
    const at::Tensor& groups_tensor) {
  torch::List<int64_t> stride, padding, dilation;
  for (at::Tensor s : stride_tensor) {
    stride.emplace_back(s[0].item<int64_t>());
  }
  for (at::Tensor p : padding_tensor) {
    padding.emplace_back(p[0].item<int64_t>());
  }
  for (at::Tensor d : dilation_tensor) {
    dilation.emplace_back(d[0].item<int64_t>());
  }
  int64_t groups = groups_tensor[0].item<int64_t>();

  return call_prepack<kSpatialDim>(weight, bias, stride, padding, dilation,
                                   groups);
}


// __getstate__
template <uint32_t kSpatialDim>
ConvPackedParamsSerializationType conv_packed_params(
    const ConvPackedParamsBasePtr<kSpatialDim>& params) {
  // Compiler should optimize out everything but the current version.
  // This is kept here for debugging, as we only want to serialize into the
  // latest version.
  switch (kConvPackedParamsCurrentVersion) {
    case 1: return conv_packed_params_v1<kSpatialDim>(params);
    default: TORCH_CHECK(false, "Unknown serialization version ",
                         kConvPackedParamsCurrentVersion);
  }
}

// __setstate__
template <uint32_t kSpatialDim>
ConvPackedParamsBasePtr<kSpatialDim> conv_packed_params(
    const ConvPackedParamsSerializationType& state) {
  // Detect the version
  at::Tensor field_1;
  c10::optional<at::Tensor> field_2;
  torch::List<at::Tensor> field_3, field_4, field_5;
  at::Tensor field_6;
  std::tie(field_1, field_2, field_3, field_4, field_5, field_6) = state;

  int64_t version = 1;
  if (field_6.size(0) > 1) {
    version = field_6[0].item<int64_t>();
  }
  TORCH_CHECK(version > 1, "The explicit version should be > 1");

  switch (version) {
    case 1: return conv_packed_params_v1<kSpatialDim>(
      field_1, field_2, field_3, field_4, field_5, field_6);
    default: TORCH_CHECK(false, "Unknown deserialization version ", version);
  }
}

}}} // at::native::serialization<|MERGE_RESOLUTION|>--- conflicted
+++ resolved
@@ -6,150 +6,20 @@
 #include <ATen/native/quantized/cpu/fbgemm_utils.h>
 #include <ATen/native/quantized/cpu/qnnpack_utils.h>
 
+#include <torch/torch.h>
+
 #include <tuple>
 
-<<<<<<< HEAD
-using SerializationType = std::tuple<
-  std::string /*name of the op that is serialized*/,
-  int64_t /*version*/,
-  std::vector<at::Tensor> /*list of all non-optional tensors*/,
-  std::vector<c10::optional<at::Tensor>> /*list of all optional tensors*/,
-  std::vector<double> /*list of all doubles*/,
-  std::vector<int64_t> /*list of all integers*/
->;
-
-/* Convolution prepacked parameters serialization.
- *
- * Files that need to be updated if version changes:
- * - ATen/native/quantized/cpu/fbgemm_utils.cpp
- * - jit/passes/onnx/unpack_quantized_weights.cpp
- *
- * Version 1 (Legacy) -- defined beloow
- * - Fields:
- *  1. weight
- *  2. bias
- *  3. stride x kSpatialDim
- *  4. padding x kSpatialDim
- *  5. dilation x kSpatialDim
- *  6. groups
- *
- * Version 2+
- * - Fields:
- *  1. name of the op ("conv")
- *  2. version number (int64_t)
- *  3. list of all non-optional tensors (vector<Tensor>)
- *    1. unpacked weight
- *  4. list of all optional tensors (vector<optional<Tensor>>)
- *    1. bias
- *  5. list of all doubles
- *    EMPTY
- *  6. list of all integers (vector<int64_t> of size (1 + 4 * kSpatialDim + 1))
- *    1. kSpatialDim
- *    2. stride x kSpatialDim
- *    3. padding x kSpatialDim
- *    4. dilation x kSpatialDim
- *    5. output_padding x kSpatialDim
- *    5. groups
- *    6. transpose
- */
-const std::string kConvName = "conv";
-constexpr int64_t kConvPackedParamsSerializationVersion = 2;
-template <uint32_t kSpatialDim>
-SerializationType serialize_conv(
-    const c10::intrusive_ptr<ConvPackedParamsBase<kSpatialDim>>& params) {
-  std::vector<at::Tensor> non_optional;
-  std::vector<c10::optional<at::Tensor>> optional;
-  std::vector<double> doubles;
-  std::vector<int64_t> longs;
-  constexpr int64_t kConvLongsSize = 1 + 4 * kSpatialDim + 1;
-  longs.reserve(kConvLongsSize);
-
-  at::Tensor weight;
-  c10::optional<at::Tensor> bias;
-  std::tie(weight, bias) = params->unpack();
-
-  non_optional.emplace_back(std::move(weight));
-  optional.emplace_back(std::move(bias));
-
-  longs.push_back(kSpatialDim);
-
-  auto stride = params->stride().vec();
-  longs.insert(longs.end(), stride.begin(), stride.end());
-
-  auto padding = params->padding().vec();
-  longs.insert(longs.end(), padding.begin(), padding.end());
-
-  auto dilation = params->dilation().vec();
-  longs.insert(longs.end(), dilation.begin(), dilation.end());
-
-  auto output_padding = params->output_padding().vec();
-  longs.insert(longs.end(), output_padding.begin(), output_padding.end());
-
-  longs.push_back(params->groups());
-  longs.push_back(params->transpose());
-
-
-  return std::make_tuple(
-    kConvName,
-    kConvPackedParamsSerializationVersion,
-    non_optional,
-    optional,
-    doubles,
-    longs
-  );
-}
-=======
 namespace at {
 namespace native {
 namespace serialization {
 
 constexpr int64_t kConvPackedParamsCurrentVersion = 1;
->>>>>>> ce1a1d81
 
 namespace {
 template <uint32_t kSpatialDim>
-<<<<<<< HEAD
-c10::intrusive_ptr<ConvPackedParamsBase<kSpatialDim>> deserialize_conv(
-    SerializationType state) {
-  std::string name;
-  int64_t version;
-  std::vector<at::Tensor> non_optional;
-  std::vector<c10::optional<at::Tensor>> optional;
-  std::vector<double> doubles;
-  std::vector<int64_t> longs;
-
-  std::tie(name, version, non_optional, optional, doubles, longs) = state;
-
-  at::Tensor weight;
-  c10::optional<at::Tensor> bias;
-  torch::List<int64_t> stride, padding, dilation, output_padding;
-  int64_t groups;
-  bool transpose;
-
-  weight = non_optional[0];
-  bias = optional[0];
-
-  int idx = 0;
-  for (; idx < kSpatialDim; ++idx) {
-    stride.emplace_back(longs[idx]);
-  }
-  for (; idx < 2 * kSpatialDim; ++idx) {
-    padding.emplace_back(longs[idx]);
-  }
-  for (; idx < 3 * kSpatialDim; ++idx) {
-    dilation.emplace_back(longs[idx]);
-  }
-  for (; idx < 4 * kSpatialDim; ++idx) {
-    output_padding.emplace_back(longs[idx]);
-  }
-  groups = longs[idx];
-  transpose = bool(longs[++idx]);
-
-auto& ctx = at::globalContext();
-=======
 using ConvPackedParamsBasePtr =
     c10::intrusive_ptr<ConvPackedParamsBase<kSpatialDim>>;
->>>>>>> ce1a1d81
 
 template <uint32_t kSpatialDim>
 ConvPackedParamsBasePtr<kSpatialDim> call_prepack(
@@ -157,30 +27,22 @@
     const c10::optional<at::Tensor>& bias,
     const torch::List<int64_t>& stride,
     const torch::List<int64_t>& padding,
+    const torch::List<int64_t>& output_padding,
     const torch::List<int64_t>& dilation,
-    int64_t groups) {
+    int64_t groups,
+    bool transposed) {
   auto& ctx = at::globalContext();
 #ifdef USE_FBGEMM
   if (ctx.qEngine() == at::QEngine::FBGEMM) {
     return PackedConvWeight<kSpatialDim>::prepack(
-<<<<<<< HEAD
-      weight,
-      bias,
-      stride,
-      padding,
-      output_padding,
-      dilation,
-      groups,
-      transpose
-    );
-=======
         weight,
         bias,
         stride,
         padding,
+        output_padding,
         dilation,
-        groups);
->>>>>>> ce1a1d81
+        groups,
+        transposed);
   }
 #endif // USE_FBGEMM
 #ifdef USE_PYTORCH_QNNPACK
@@ -189,24 +51,14 @@
         kSpatialDim == 2,
         "prepack/__setstate__: QNNPACK only supports Conv2d now.");
     return PackedConvWeightsQnnp<kSpatialDim>::prepack(
-<<<<<<< HEAD
-      weight,
-      bias,
-      stride,
-      padding,
-      output_padding,
-      dilation,
-      groups,
-      transpose
-    );
-=======
         weight,
         bias,
         stride,
         padding,
+        output_padding,
         dilation,
-        groups);
->>>>>>> ce1a1d81
+        groups,
+        transposed);
   }
 #endif // USE_PYTORCH_QNNPACK
   TORCH_CHECK(
@@ -240,6 +92,21 @@
 - The strides/padding/dilation is stored as a separate tensor for each element.
   That is there will be kSpatialDims single-element tensors in each of them.
   For example, for 2d convolution, the "strides" list will be 2 1-size tensors.
+
+Version 2 ======================================================================
+- weight (at::Tensor)
+- bias (c10::optional<at::Tensor>)
+- strides, padding, output_padding, dilation (torch::List<at::Tensor>)
+- unused (torch::List<at::Tensor>)
+- unused (torch::List<at::Tensor>)
+- version, groups, transposed (at::Tensor)
+
+Notes:
+- Version 2+ is detected by checking if the last tensors's size > 1
+- The strides/padding/output_padding/dilation is stored as separate tensors for
+  each parameter. The size of each tensor will be `kSpatialDim`.
+- The list of tensors at locations 4, 5 in the tuple are unused and are kept for
+  the BC and FC purposes.
 */
 using ConvPackedParamsSerializationType = std::tuple<
   at::Tensor,
@@ -253,6 +120,7 @@
   at::Tensor
 >;
 
+// __setstate__
 template <uint32_t kSpatialDim>
 ConvPackedParamsSerializationType conv_packed_params_v1(
     const ConvPackedParamsBasePtr<kSpatialDim>& params) {
@@ -282,6 +150,7 @@
       groups);
 }
 
+// __getstate__
 template <uint32_t kSpatialDim>
 ConvPackedParamsBasePtr<kSpatialDim> conv_packed_params_v1(
     const at::Tensor& weight,
@@ -290,7 +159,7 @@
     const torch::List<at::Tensor>& padding_tensor,
     const torch::List<at::Tensor>& dilation_tensor,
     const at::Tensor& groups_tensor) {
-  torch::List<int64_t> stride, padding, dilation;
+  torch::List<int64_t> stride, padding, output_padding, dilation;
   for (at::Tensor s : stride_tensor) {
     stride.emplace_back(s[0].item<int64_t>());
   }
@@ -302,8 +171,80 @@
   }
   int64_t groups = groups_tensor[0].item<int64_t>();
 
-  return call_prepack<kSpatialDim>(weight, bias, stride, padding, dilation,
-                                   groups);
+  return call_prepack<kSpatialDim>(weight, bias, stride, padding,
+                                   output_padding, dilation, groups,
+                                   /*transposed=*/false);
+}
+
+// __setstate__
+template <uint32_t kSpatialDim>
+ConvPackedParamsSerializationType conv_packed_params_v2(
+    const ConvPackedParamsBasePtr<kSpatialDim>& params) {
+  at::Tensor weight;
+  c10::optional<at::Tensor> bias;
+  std::tie(weight, bias) = params->unpack();
+  torch::List<at::Tensor> unused_list;
+
+  // version, groups, transposed
+  at::Tensor params_tensor = torch::tensor({kConvPackedParamsCurrentVersion,
+                                            params->groups(),
+                                            params->transpose()});
+  auto strides = at::empty({kSpatialDim},
+    at::TensorOptions(weight.device()).dtype(kLong).requires_grad(false));
+  auto padding = at::empty_like(strides);
+  auto output_padding = at::empty_like(strides);
+  auto dilation = at::empty_like(strides);
+
+  for (int idx = 0; idx < kSpatialDim; ++idx) {
+    strides[idx] = params->stride().get(idx);
+    padding[idx] = params->padding().get(idx);
+    output_padding[idx] = params->output_padding().get(idx);
+    dilation[idx] = params->dilation().get(idx);
+  }
+  torch::List<at::Tensor> params_list {strides, padding, output_padding,
+                                       dilation};
+  return std::make_tuple(
+      std::move(weight),
+      std::move(bias),
+      params_list,
+      unused_list,
+      unused_list,
+      params_tensor);
+}
+
+// __getstate__
+template <uint32_t kSpatialDim>
+ConvPackedParamsBasePtr<kSpatialDim> conv_packed_params_v2(
+    const at::Tensor& weight,
+    const c10::optional<at::Tensor>& bias,
+    const torch::List<at::Tensor>& params_list,
+    const at::Tensor& params_tensor) {
+  auto version = params_tensor[0].item<int64_t>();
+  TORCH_CHECK(version == 2, "Expecting version 2, found ", version);
+  torch::List<int64_t> stride, padding, dilation, output_padding;
+
+  auto stride_tensor = params_list.get(0);
+  for (int idx = 0; idx < kSpatialDim; ++idx) {
+    stride.emplace_back(stride_tensor[idx].item<int64_t>());
+  }
+  auto padding_tensor = params_list.get(1);
+  for (int idx = 0; idx < kSpatialDim; ++idx) {
+    padding.emplace_back(padding_tensor[idx].item<int64_t>());
+  }
+  auto output_padding_tensor = params_list.get(2);
+  for (int idx = 0; idx < kSpatialDim; ++idx) {
+    output_padding.emplace_back(output_padding_tensor[idx].item<int64_t>());
+  }
+  auto dilation_tensor = params_list.get(3);
+  for (int idx = 0; idx < kSpatialDim; ++idx) {
+    dilation.emplace_back(dilation_tensor[idx].item<int64_t>());
+  }
+  int64_t groups = params_tensor[1].item<int64_t>();
+  bool transposed = params_tensor[2].item<bool>();
+
+  return call_prepack<kSpatialDim>(weight, bias, stride, padding,
+                                   output_padding, dilation, groups,
+                                   transposed);
 }
 
 
@@ -316,6 +257,7 @@
   // latest version.
   switch (kConvPackedParamsCurrentVersion) {
     case 1: return conv_packed_params_v1<kSpatialDim>(params);
+    case 2: return conv_packed_params_v2<kSpatialDim>(params);
     default: TORCH_CHECK(false, "Unknown serialization version ",
                          kConvPackedParamsCurrentVersion);
   }
@@ -335,12 +277,14 @@
   int64_t version = 1;
   if (field_6.size(0) > 1) {
     version = field_6[0].item<int64_t>();
-  }
-  TORCH_CHECK(version > 1, "The explicit version should be > 1");
+    TORCH_CHECK(version > 1, "The explicit version should be > 1");
+  }
 
   switch (version) {
     case 1: return conv_packed_params_v1<kSpatialDim>(
       field_1, field_2, field_3, field_4, field_5, field_6);
+    case 2: return conv_packed_params_v2<kSpatialDim>(
+      field_1, field_2, field_3, field_6); // Fields 4 and 5 are unused
     default: TORCH_CHECK(false, "Unknown deserialization version ", version);
   }
 }

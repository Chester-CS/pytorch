#pragma once

#include <atomic>
#include <cassert>
#include <cstdlib>
#include <iostream>
#include <memory>
#include <mutex>
#include <type_traits>
#include <unordered_map>
#include <unordered_set>
#include <vector>
#include <complex>
#ifdef __GXX_RTTI
#include <typeinfo>
#endif

#include <exception>

#include "ATen/core/Backtrace.h"
#include "ATen/core/C++17.h"
#include "ATen/core/Error.h"
#include "ATen/core/Half.h"
#include "ATen/core/IdWrapper.h"
#include "ATen/core/Macros.h"

/*
 * TypeIdentifier is a small type containing an id.
 * Types must be registered using CAFFE_KNOWN_TYPE() for them to have a type id.
 * If a type is registered, you can also create an object containing meta data
 * like constructor, destructor, stringified name, ... about the type by calling
 * TypeMeta::Make<T>. This returns a TypeMeta() object, which is basically just
 * a pointer to the type information, so it's cheap to pass around.
 */

// TODO: This file is still in the caffe2 namespace, despite living
// in the ATen directory.  This is because the macro
// CAFFE_PREALLOCATED_KNOWN_TYPE defines a template specialization, which relies
// on the namespace of TypeMeta matching the namespace where the macro is
// called.  This requires us to fix all of the call-sites, which I want to do
// later.  So the namespace is not fixed at the moment.

// Make at::Half a fundamental type.
namespace std {
template<>
struct is_fundamental<at::Half> : std::true_type {
};
}  // namespace std

namespace caffe2 {

/**
 * A type id is a unique id for a given C++ type.
 * You need to register your types using CAFFE_KNOWN_TYPE(MyType) to be able to
 * use TypeIdentifier with custom types. This is for example used to store the
 * dtype of tensors.
 */
class CAFFE2_API TypeIdentifier final
    : public at::IdWrapper<TypeIdentifier, uint16_t> {
 public:
  static TypeIdentifier createTypeId();

  friend std::ostream& operator<<(
      std::ostream& stream,
      TypeIdentifier typeId);
  friend bool operator<(TypeIdentifier lhs, TypeIdentifier rhs);

  // 0 is uint8_t (due to ScalarType BC constraint)
  static constexpr TypeIdentifier uninitialized() {
    return TypeIdentifier(11);
  }

<<<<<<< HEAD
  /**
   * Returns the unique id for the given type T. The id is unique for the type T
   * in the sense that for any two different types, their ids are different; for
   * the same type T, the id remains the same over different calls of the
   * function. However, this is not guaranteed over different runs, as the id
   * is generated during run-time. Do NOT serialize the id for storage.
   */
  template <typename T>
  AT_CORE_API static TypeIdentifier Get();
=======
  const char* name() const noexcept;
>>>>>>> fed91f87

 private:
  constexpr explicit TypeIdentifier(uint16_t id) : IdWrapper(id) {}
  friend class TypeMeta;
};

// Allow usage in std::map / std::set
// TODO Disallow this and rather use std::unordered_map/set everywhere
inline bool operator<(TypeIdentifier lhs, TypeIdentifier rhs) {
  return lhs.underlyingId() < rhs.underlyingId();
}

inline std::ostream& operator<<(
    std::ostream& stream,
    caffe2::TypeIdentifier typeId) {
  return stream << typeId.underlyingId();
}

} // namespace caffe2

namespace at {
using DataType = caffe2::TypeIdentifier;
}

AT_DEFINE_HASH_FOR_IDWRAPPER(caffe2::TypeIdentifier)

namespace caffe2 {

<<<<<<< HEAD
namespace detail {

// This struct holds the actual type information. There will be
// one allocated per type. TypeMeta objects will then point to the struct
// instance for the type they're configured for.
struct TypeMetaData final {
  using PlacementNew = void(void*, size_t);
  using TypedCopy = void(const void*, void*, size_t);
  using TypedDestructor = void(void*, size_t);

  size_t itemsize_;
  PlacementNew* ctor_;
  TypedCopy* copy_;
  TypedDestructor* dtor_;
  TypeIdentifier id_;
  const char* name_;
};

// Mechanism for throwing errors which can't be prevented at compile time
// due to type erasure. E.g. somebody calling TypeMeta::copy() for
// non-copyable type. Right now just throws exception but is implemented
// in .cpp to manage dependencies
AT_CORE_API void _ThrowRuntimeTypeLogicError(const std::string& msg);
=======
CAFFE2_API std::unordered_map<TypeIdentifier, std::string>& gTypeNames();
CAFFE2_API std::unordered_set<std::string>& gRegisteredTypeNames();

inline const char* TypeIdentifier::name() const noexcept {
  auto it = gTypeNames().find(*this);
  assert(it != gTypeNames().end());
  return it->second.c_str();
}

CAFFE2_API std::mutex& gTypeRegistrationMutex();
>>>>>>> fed91f87

/**
 * Placement new function for the type.
 */
template <typename T>
inline void _Ctor(void* ptr, size_t n) {
  T* typed_ptr = static_cast<T*>(ptr);
  for (size_t i = 0; i < n; ++i) {
    new (typed_ptr + i) T;
  }
}

template <typename T>
inline void _CtorNotDefault(void* /*ptr*/, size_t /*n*/) {
  _ThrowRuntimeTypeLogicError(
      "Type " + std::string(at::demangle_type<T>()) +
      " is not default-constructible.");
}

template <
    typename T,
    typename std::enable_if<std::is_default_constructible<T>::value>::type* =
        nullptr>
inline TypeMetaData::PlacementNew* _PickCtor() {
  return &_Ctor<T>;
}

template <
    typename T,
    typename std::enable_if<!std::is_default_constructible<T>::value>::type* =
        nullptr>
inline TypeMetaData::PlacementNew* _PickCtor() {
  return &_CtorNotDefault<T>;
}

/**
 * Typed copy function for classes.
 */
template <typename T>
inline void _Copy(const void* src, void* dst, size_t n) {
  const T* typed_src = static_cast<const T*>(src);
  T* typed_dst = static_cast<T*>(dst);
  for (size_t i = 0; i < n; ++i) {
    typed_dst[i] = typed_src[i];
  }
}

/**
 * A placeholder function for types that do not allow assignment.
 */
template <typename T>
inline void _CopyNotAllowed(const void* /*src*/, void* /*dst*/, size_t /*n*/) {
  _ThrowRuntimeTypeLogicError(
      "Type " + std::string(at::demangle_type<T>()) +
      " does not allow assignment.");
}

template <
    typename T,
    typename std::enable_if<std::is_copy_assignable<T>::value>::type* = nullptr>
inline TypeMetaData::TypedCopy* _PickCopy() {
  return &_Copy<T>;
}

template <
    typename T,
    typename std::enable_if<!std::is_copy_assignable<T>::value>::type* =
        nullptr>
inline TypeMetaData::TypedCopy* _PickCopy() {
  return &_CopyNotAllowed<T>;
}

/**
 * Destructor for non-fundamental types.
 */
template <typename T>
inline void _Dtor(void* ptr, size_t n) {
  T* typed_ptr = static_cast<T*>(ptr);
  for (size_t i = 0; i < n; ++i) {
    typed_ptr[i].~T();
  }
}

template <class T>
const char* __TypeName() noexcept;

template <class T>
const char* _TypeName() noexcept {
  static const char* literal_name = __TypeName<T>();
#ifdef __GXX_RTTI
  (void)(literal_name); // suppress unused warning
  static const std::string name = at::demangle(typeid(T).name());
  return name.c_str();
#else
  return literal_name;
#endif
}

template <
    class T,
    c10::guts::enable_if_t<
        std::is_fundamental<T>::value || std::is_pointer<T>::value>* = nullptr>
inline AT_CORE_API TypeMetaData createTypeMetaData() {
  return TypeMetaData{sizeof(T),
                      nullptr,
                      nullptr,
                      nullptr,
                      TypeIdentifier::Get<T>(),
                      _TypeName<T>()};
}
template <
    class T,
    c10::guts::enable_if_t<!(
        std::is_fundamental<T>::value || std::is_pointer<T>::value)>* = nullptr>
inline AT_CORE_API TypeMetaData createTypeMetaData() {
  return TypeMetaData{sizeof(T),
                      _PickCtor<T>(),
                      _PickCopy<T>(),
                      _Dtor<T>,
                      TypeIdentifier::Get<T>(),
                      _TypeName<T>()};
}

template <class T>
AT_CORE_API const TypeMetaData* _TypeMetaData() noexcept;
} // namespace detail

/**
 * TypeMeta is a thin class that allows us to store the type of a container such
 * as a blob, or the data type of a tensor, with a unique run-time id. It also
 * stores some additional data such as the item size and the name of the type
 * for run-time inspection.
 */
<<<<<<< HEAD
class AT_CORE_API TypeMeta {
 private:
  static constexpr detail::TypeMetaData uninitialized_ = {
      0,
      nullptr,
      nullptr,
      nullptr,
      TypeIdentifier::uninitialized(),
      "nullptr (uninitialized)"};

=======
class CAFFE2_API TypeMeta {
>>>>>>> fed91f87
 public:
  using PlacementNew = detail::TypeMetaData::PlacementNew;
  using TypedCopy = detail::TypeMetaData::TypedCopy;
  using TypedDestructor = detail::TypeMetaData::TypedDestructor;

  /** Create a dummy TypeMeta object. To create a TypeMeta object for a specific
   * type, use TypeMeta::Make<T>().
   */
  constexpr TypeMeta() noexcept : data_(&uninitialized_) {}

  /**
   * Copy constructor.
   */
  constexpr TypeMeta(const TypeMeta& src) noexcept = default;

  /**
   * Assignment operator.
   */
  AT_CPP14_CONSTEXPR TypeMeta& operator=(const TypeMeta& src) noexcept =
      default;

  constexpr TypeMeta(TypeMeta&& rhs) noexcept = default;

 private:
  // TypeMeta can only be created by Make, making sure that we do not
  // create incorrectly mixed up TypeMeta objects.
  constexpr TypeMeta(const detail::TypeMetaData* data) noexcept : data_(data) {}

 public:
  /**
   * Returns the type id.
   */
  constexpr TypeIdentifier id() const noexcept {
    return data_->id_;
  }
  /**
   * Returns the size of the item.
   */
  constexpr size_t itemsize() const noexcept {
    return data_->itemsize_;
  }
  /**
   * Returns the placement new function pointer for individual items.
   */
  constexpr PlacementNew* ctor() const noexcept {
    return data_->ctor_;
  }
  /**
   * Returns the typed copy function pointer for individual iterms.
   */
  constexpr TypedCopy* copy() const noexcept {
    return data_->copy_;
  }
  /**
   * Returns the destructor function pointer for individual items.
   */
  constexpr TypedDestructor* dtor() const noexcept {
    return data_->dtor_;
  }
  /**
   * Returns a printable name for the type.
   */
  constexpr const char* name() const noexcept {
    return data_->name_;
  }

  friend bool operator==(const TypeMeta& lhs, const TypeMeta& rhs) noexcept;

  template <typename T>
  constexpr bool Match() const noexcept {
    return (*this == Make<T>());
  }

  // Below are static functions that can be called by passing a specific type.

<<<<<<< HEAD
  template <class T>
  static TypeIdentifier Id() noexcept {
    return TypeIdentifier::Get<T>();
=======
  /**
   * Returns the unique id for the given type T. The id is unique for the type T
   * in the sense that for any two different types, their id are different; for
   * the same type T, the id remains the same over different calls of the
   * function. However, this is not guaranteed over different runs, as the id
   * is generated during run-time. Do NOT serialize the id for storage.
   */
  template <typename T>
  CAFFE2_API static TypeIdentifier Id();

  /**
   * Returns the item size of the type. This is equivalent to sizeof(T).
   */
  template <typename T>
  static size_t ItemSize() {
    return sizeof(T);
  }

  /**
   * Returns the registered printable name of the type.
   *
   * Works for only the ones registered with CAFFE_KNOWN_TYPE
   */
  template <typename T>
  static const char* TypeName() {
    auto it = gTypeNames().find(Id<T>());
    assert(it != gTypeNames().end());
    return it->second.c_str();
  }

  /**
   * Placement new function for the type.
   */
  template <typename T>
  static void _Ctor(void* ptr, size_t n) {
    T* typed_ptr = static_cast<T*>(ptr);
    for (size_t i = 0; i < n; ++i) {
      new (typed_ptr + i) T;
    }
>>>>>>> fed91f87
  }

  template <class T>
  static const char* TypeName() noexcept {
    return Make<T>().name();
  }

  template <class T>
  static constexpr size_t ItemSize() noexcept {
    return sizeof(T);
  }

  /**
   * Returns a TypeMeta object that corresponds to the typename T.
   */
  template <typename T>
  static TypeMeta Make() {
    return TypeMeta(detail::_TypeMetaData<T>());
  }

 private:
  const detail::TypeMetaData* data_;
};

inline bool operator==(const TypeMeta& lhs, const TypeMeta& rhs) noexcept {
  return (lhs.data_ == rhs.data_);
}
inline bool operator!=(const TypeMeta& lhs, const TypeMeta& rhs) noexcept {
  return !operator==(lhs, rhs);
}

/**
 * Register unique id for a type so it can be used in TypeMeta context, e.g. be
 * used as a type for Blob or for Tensor elements.
 *
 * CAFFE_KNOWN_TYPE does explicit instantiation of TypeIdentifier::Get<T>
 * template function and thus needs to be put in a single translation unit (.cpp
 * file) for a given type T. Other translation units that use type T as a type
 * of the caffe2::Blob or element type of caffe2::Tensor need to depend on the
 * translation unit that contains CAFFE_KNOWN_TYPE declaration via regular
 * linkage dependencies.
 *
 * NOTE: the macro needs to be invoked in ::caffe2 namespace
 */
// Implementation note: in MSVC, we will need to prepend the CAFFE2_API
// keyword in order to get things compiled properly. in Linux, gcc seems to
// create attribute ignored error for explicit template instantiations, see
//   http://www.open-std.org/jtc1/sc22/wg21/docs/papers/2017/p0537r0.html
//   https://gcc.gnu.org/bugzilla/show_bug.cgi?id=51930
// and as a result, we define these two macros slightly differently.
#ifdef _MSC_VER
#define CAFFE_KNOWN_TYPE(T)                                               \
  template <>                                                             \
<<<<<<< HEAD
  AT_CORE_EXPORT TypeIdentifier TypeIdentifier::Get<T>() {                \
=======
  C10_EXPORT TypeIdentifier TypeMeta::Id<T>() {                           \
>>>>>>> fed91f87
    static const TypeIdentifier type_id = TypeIdentifier::createTypeId(); \
    return type_id;                                                       \
  }                                                                       \
  namespace detail {                                                      \
  template <>                                                             \
  AT_CORE_EXPORT const char* __TypeName<T>() noexcept {                   \
    return #T;                                                            \
  }                                                                       \
  template <>                                                             \
  AT_CORE_EXPORT const TypeMetaData* _TypeMetaData<T>() noexcept {        \
    static TypeMetaData singleton = createTypeMetaData<T>();              \
    return &singleton;                                                    \
  }                                                                       \
  }
#else // _MSC_VER
#define CAFFE_KNOWN_TYPE(T)                                               \
  template <>                                                             \
  TypeIdentifier TypeIdentifier::Get<T>() {                               \
    static const TypeIdentifier type_id = TypeIdentifier::createTypeId(); \
    return type_id;                                                       \
  }                                                                       \
  namespace detail {                                                      \
  template <>                                                             \
  const char* __TypeName<T>() noexcept {                                  \
    return #T;                                                            \
  }                                                                       \
  template <>                                                             \
  const TypeMetaData* _TypeMetaData<T>() noexcept {                       \
    static TypeMetaData singleton = createTypeMetaData<T>();              \
    return &singleton;                                                    \
  }                                                                       \
  }
#endif

/**
 * CAFFE_PREALLOCATED_KNOWN_TYPE is used
 * to preallocate ids for types that are queried very often so that they
 * can be resolved at compile time. Please use CAFFE_KNOWN_TYPE() instead
 * for your own types to allocate dynamic ids for them.
 */
#ifdef _MSC_VER
<<<<<<< HEAD
#define CAFFE_DECLARE_PREALLOCATED_KNOWN_TYPE(PreallocatedId, T)  \
  template <>                                                     \
  inline AT_CORE_EXPORT TypeIdentifier TypeIdentifier::Get<T>() { \
    return TypeIdentifier(PreallocatedId);                        \
  }                                                               \
  namespace detail {                                              \
  template <>                                                     \
  inline AT_CORE_EXPORT const char* __TypeName<T>() noexcept {    \
    return #T;                                                    \
  }                                                               \
=======
#define CAFFE_DECLARE_KNOWN_TYPE(PreallocatedId, T)    \
  template <>                                          \
  inline CAFFE2_API TypeIdentifier TypeMeta::Id<T>() { \
    return TypeIdentifier(PreallocatedId);             \
>>>>>>> fed91f87
  }
#else // _MSC_VER
#define CAFFE_DECLARE_PREALLOCATED_KNOWN_TYPE(PreallocatedId, T)  \
  template <>                                                     \
  inline AT_CORE_EXPORT TypeIdentifier TypeIdentifier::Get<T>() { \
    return TypeIdentifier(PreallocatedId);                        \
  }                                                               \
  namespace detail {                                              \
  template <>                                                     \
  inline AT_CORE_EXPORT const char* __TypeName<T>() noexcept {    \
    return #T;                                                    \
  }                                                               \
  }
#endif

#define CAFFE_DEFINE_PREALLOCATED_KNOWN_TYPE(T)                    \
  namespace detail {                                               \
  template <>                                                      \
  AT_CORE_EXPORT const TypeMetaData* _TypeMetaData<T>() noexcept { \
    static TypeMetaData singleton = createTypeMetaData<T>();       \
    return &singleton;                                             \
  }                                                                \
  }

class Tensor;

// Note: we have preallocated the numbers so they line up exactly
// with at::ScalarType's numbering.  All other numbers do not matter.

struct _CaffeHighestPreallocatedTypeId final {};

CAFFE_DECLARE_PREALLOCATED_KNOWN_TYPE(0, uint8_t)
CAFFE_DECLARE_PREALLOCATED_KNOWN_TYPE(1, int8_t)
CAFFE_DECLARE_PREALLOCATED_KNOWN_TYPE(2, int16_t)
CAFFE_DECLARE_PREALLOCATED_KNOWN_TYPE(3, int)
CAFFE_DECLARE_PREALLOCATED_KNOWN_TYPE(4, int64_t)
CAFFE_DECLARE_PREALLOCATED_KNOWN_TYPE(5, at::Half)
CAFFE_DECLARE_PREALLOCATED_KNOWN_TYPE(6, float)
CAFFE_DECLARE_PREALLOCATED_KNOWN_TYPE(7, double)
CAFFE_DECLARE_PREALLOCATED_KNOWN_TYPE(8, at::ComplexHalf)
CAFFE_DECLARE_PREALLOCATED_KNOWN_TYPE(9, std::complex<float>)
CAFFE_DECLARE_PREALLOCATED_KNOWN_TYPE(10, std::complex<double>)
// 11 = undefined type id

CAFFE_DECLARE_PREALLOCATED_KNOWN_TYPE(12, Tensor)
CAFFE_DECLARE_PREALLOCATED_KNOWN_TYPE(13, std::string)
CAFFE_DECLARE_PREALLOCATED_KNOWN_TYPE(14, bool)
CAFFE_DECLARE_PREALLOCATED_KNOWN_TYPE(15, uint16_t)
CAFFE_DECLARE_PREALLOCATED_KNOWN_TYPE(16, char)
CAFFE_DECLARE_PREALLOCATED_KNOWN_TYPE(17, std::unique_ptr<std::mutex>)
CAFFE_DECLARE_PREALLOCATED_KNOWN_TYPE(18, std::unique_ptr<std::atomic<bool>>)
CAFFE_DECLARE_PREALLOCATED_KNOWN_TYPE(19, std::vector<int32_t>)
CAFFE_DECLARE_PREALLOCATED_KNOWN_TYPE(20, std::vector<int64_t>)
CAFFE_DECLARE_PREALLOCATED_KNOWN_TYPE(21, std::vector<unsigned long>)
CAFFE_DECLARE_PREALLOCATED_KNOWN_TYPE(22, bool*)
CAFFE_DECLARE_PREALLOCATED_KNOWN_TYPE(23, char*)
CAFFE_DECLARE_PREALLOCATED_KNOWN_TYPE(24, int*)

#ifdef CAFFE2_UNIQUE_LONG_TYPEMETA
CAFFE_DECLARE_PREALLOCATED_KNOWN_TYPE(25, long)
CAFFE_DECLARE_PREALLOCATED_KNOWN_TYPE(26, std::vector<long>)
#endif // CAFFE2_UNIQUE_LONG_TYPEMETA

CAFFE_DECLARE_PREALLOCATED_KNOWN_TYPE(27, _CaffeHighestPreallocatedTypeId)
} // namespace caffe2<|MERGE_RESOLUTION|>--- conflicted
+++ resolved
@@ -70,7 +70,6 @@
     return TypeIdentifier(11);
   }
 
-<<<<<<< HEAD
   /**
    * Returns the unique id for the given type T. The id is unique for the type T
    * in the sense that for any two different types, their ids are different; for
@@ -79,10 +78,7 @@
    * is generated during run-time. Do NOT serialize the id for storage.
    */
   template <typename T>
-  AT_CORE_API static TypeIdentifier Get();
-=======
-  const char* name() const noexcept;
->>>>>>> fed91f87
+  CAFFE2_API static TypeIdentifier Get();
 
  private:
   constexpr explicit TypeIdentifier(uint16_t id) : IdWrapper(id) {}
@@ -111,7 +107,6 @@
 
 namespace caffe2 {
 
-<<<<<<< HEAD
 namespace detail {
 
 // This struct holds the actual type information. There will be
@@ -134,19 +129,7 @@
 // due to type erasure. E.g. somebody calling TypeMeta::copy() for
 // non-copyable type. Right now just throws exception but is implemented
 // in .cpp to manage dependencies
-AT_CORE_API void _ThrowRuntimeTypeLogicError(const std::string& msg);
-=======
-CAFFE2_API std::unordered_map<TypeIdentifier, std::string>& gTypeNames();
-CAFFE2_API std::unordered_set<std::string>& gRegisteredTypeNames();
-
-inline const char* TypeIdentifier::name() const noexcept {
-  auto it = gTypeNames().find(*this);
-  assert(it != gTypeNames().end());
-  return it->second.c_str();
-}
-
-CAFFE2_API std::mutex& gTypeRegistrationMutex();
->>>>>>> fed91f87
+CAFFE2_API void _ThrowRuntimeTypeLogicError(const std::string& msg);
 
 /**
  * Placement new function for the type.
@@ -249,7 +232,7 @@
     class T,
     c10::guts::enable_if_t<
         std::is_fundamental<T>::value || std::is_pointer<T>::value>* = nullptr>
-inline AT_CORE_API TypeMetaData createTypeMetaData() {
+inline CAFFE2_API TypeMetaData createTypeMetaData() {
   return TypeMetaData{sizeof(T),
                       nullptr,
                       nullptr,
@@ -261,7 +244,7 @@
     class T,
     c10::guts::enable_if_t<!(
         std::is_fundamental<T>::value || std::is_pointer<T>::value)>* = nullptr>
-inline AT_CORE_API TypeMetaData createTypeMetaData() {
+inline CAFFE2_API TypeMetaData createTypeMetaData() {
   return TypeMetaData{sizeof(T),
                       _PickCtor<T>(),
                       _PickCopy<T>(),
@@ -271,7 +254,7 @@
 }
 
 template <class T>
-AT_CORE_API const TypeMetaData* _TypeMetaData() noexcept;
+CAFFE2_API const TypeMetaData* _TypeMetaData() noexcept;
 } // namespace detail
 
 /**
@@ -280,8 +263,7 @@
  * stores some additional data such as the item size and the name of the type
  * for run-time inspection.
  */
-<<<<<<< HEAD
-class AT_CORE_API TypeMeta {
+class CAFFE2_API TypeMeta {
  private:
   static constexpr detail::TypeMetaData uninitialized_ = {
       0,
@@ -291,9 +273,6 @@
       TypeIdentifier::uninitialized(),
       "nullptr (uninitialized)"};
 
-=======
-class CAFFE2_API TypeMeta {
->>>>>>> fed91f87
  public:
   using PlacementNew = detail::TypeMetaData::PlacementNew;
   using TypedCopy = detail::TypeMetaData::TypedCopy;
@@ -369,51 +348,9 @@
 
   // Below are static functions that can be called by passing a specific type.
 
-<<<<<<< HEAD
   template <class T>
   static TypeIdentifier Id() noexcept {
     return TypeIdentifier::Get<T>();
-=======
-  /**
-   * Returns the unique id for the given type T. The id is unique for the type T
-   * in the sense that for any two different types, their id are different; for
-   * the same type T, the id remains the same over different calls of the
-   * function. However, this is not guaranteed over different runs, as the id
-   * is generated during run-time. Do NOT serialize the id for storage.
-   */
-  template <typename T>
-  CAFFE2_API static TypeIdentifier Id();
-
-  /**
-   * Returns the item size of the type. This is equivalent to sizeof(T).
-   */
-  template <typename T>
-  static size_t ItemSize() {
-    return sizeof(T);
-  }
-
-  /**
-   * Returns the registered printable name of the type.
-   *
-   * Works for only the ones registered with CAFFE_KNOWN_TYPE
-   */
-  template <typename T>
-  static const char* TypeName() {
-    auto it = gTypeNames().find(Id<T>());
-    assert(it != gTypeNames().end());
-    return it->second.c_str();
-  }
-
-  /**
-   * Placement new function for the type.
-   */
-  template <typename T>
-  static void _Ctor(void* ptr, size_t n) {
-    T* typed_ptr = static_cast<T*>(ptr);
-    for (size_t i = 0; i < n; ++i) {
-      new (typed_ptr + i) T;
-    }
->>>>>>> fed91f87
   }
 
   template <class T>
@@ -467,21 +404,17 @@
 #ifdef _MSC_VER
 #define CAFFE_KNOWN_TYPE(T)                                               \
   template <>                                                             \
-<<<<<<< HEAD
-  AT_CORE_EXPORT TypeIdentifier TypeIdentifier::Get<T>() {                \
-=======
-  C10_EXPORT TypeIdentifier TypeMeta::Id<T>() {                           \
->>>>>>> fed91f87
+  C10_EXPORT TypeIdentifier TypeIdentifier::Get<T>() {                    \
     static const TypeIdentifier type_id = TypeIdentifier::createTypeId(); \
     return type_id;                                                       \
   }                                                                       \
   namespace detail {                                                      \
   template <>                                                             \
-  AT_CORE_EXPORT const char* __TypeName<T>() noexcept {                   \
+  C10_EXPORT const char* __TypeName<T>() noexcept {                       \
     return #T;                                                            \
   }                                                                       \
   template <>                                                             \
-  AT_CORE_EXPORT const TypeMetaData* _TypeMetaData<T>() noexcept {        \
+  C10_EXPORT const TypeMetaData* _TypeMetaData<T>() noexcept {            \
     static TypeMetaData singleton = createTypeMetaData<T>();              \
     return &singleton;                                                    \
   }                                                                       \
@@ -513,33 +446,26 @@
  * for your own types to allocate dynamic ids for them.
  */
 #ifdef _MSC_VER
-<<<<<<< HEAD
 #define CAFFE_DECLARE_PREALLOCATED_KNOWN_TYPE(PreallocatedId, T)  \
   template <>                                                     \
-  inline AT_CORE_EXPORT TypeIdentifier TypeIdentifier::Get<T>() { \
+  inline C10_EXPORT TypeIdentifier TypeIdentifier::Get<T>() {     \
     return TypeIdentifier(PreallocatedId);                        \
   }                                                               \
   namespace detail {                                              \
   template <>                                                     \
-  inline AT_CORE_EXPORT const char* __TypeName<T>() noexcept {    \
+  inline C10_EXPORT const char* __TypeName<T>() noexcept {        \
     return #T;                                                    \
   }                                                               \
-=======
-#define CAFFE_DECLARE_KNOWN_TYPE(PreallocatedId, T)    \
-  template <>                                          \
-  inline CAFFE2_API TypeIdentifier TypeMeta::Id<T>() { \
-    return TypeIdentifier(PreallocatedId);             \
->>>>>>> fed91f87
   }
 #else // _MSC_VER
 #define CAFFE_DECLARE_PREALLOCATED_KNOWN_TYPE(PreallocatedId, T)  \
   template <>                                                     \
-  inline AT_CORE_EXPORT TypeIdentifier TypeIdentifier::Get<T>() { \
+  inline C10_EXPORT TypeIdentifier TypeIdentifier::Get<T>() {     \
     return TypeIdentifier(PreallocatedId);                        \
   }                                                               \
   namespace detail {                                              \
   template <>                                                     \
-  inline AT_CORE_EXPORT const char* __TypeName<T>() noexcept {    \
+  inline C10_EXPORT const char* __TypeName<T>() noexcept {        \
     return #T;                                                    \
   }                                                               \
   }
@@ -548,7 +474,7 @@
 #define CAFFE_DEFINE_PREALLOCATED_KNOWN_TYPE(T)                    \
   namespace detail {                                               \
   template <>                                                      \
-  AT_CORE_EXPORT const TypeMetaData* _TypeMetaData<T>() noexcept { \
+  C10_EXPORT const TypeMetaData* _TypeMetaData<T>() noexcept {     \
     static TypeMetaData singleton = createTypeMetaData<T>();       \
     return &singleton;                                             \
   }                                                                \
